use crate::can::annotation::canonicalize_annotation;
use crate::can::env::Env;
use crate::can::expr::Expr::{self, *};
use crate::can::expr::{
    canonicalize_expr, local_successors, references_from_call, references_from_local, Output,
    Recursive,
};
use crate::can::ident::{Ident, Lowercase};
use crate::can::pattern::PatternType;
use crate::can::pattern::{bindings_from_patterns, canonicalize_pattern, Pattern};
use crate::can::problem::Problem;
use crate::can::problem::RuntimeError;
use crate::can::procedure::References;
use crate::can::scope::Scope;
use crate::collections::{default_hasher, ImSet, MutMap, MutSet, SendMap};
use crate::graph::{strongly_connected_components, topological_sort_into_groups};
use crate::module::symbol::Symbol;
use crate::parse::ast;
use crate::region::{Located, Region};
use crate::subs::{VarStore, Variable};
use crate::types::{Alias, Type};
use std::cmp::Ordering;
use std::collections::HashMap;
use std::fmt::Debug;

#[allow(clippy::type_complexity)]
#[derive(Clone, Debug, PartialEq)]
pub struct Def {
    pub loc_pattern: Located<Pattern>,
    pub loc_expr: Located<Expr>,
    pub expr_var: Variable,
    pub pattern_vars: SendMap<Symbol, Variable>,
<<<<<<< HEAD
    pub annotation: Option<(Type, SendMap<Lowercase, Variable>)>,
=======
    pub annotation: Option<(Type, SendMap<Variable, Lowercase>, SendMap<Symbol, Alias>)>,
>>>>>>> df840977
}

#[derive(Debug)]
pub struct CanDefs {
    // TODO don't store the Ident in here (lots of cloning!) - instead,
    // make refs_by_symbol be something like MutMap<Symbol, (Region, References)>
    pub refs_by_symbol: MutMap<Symbol, (Located<Ident>, References)>,
    pub can_defs_by_symbol: MutMap<Symbol, Def>,
    pub symbols_introduced: MutMap<Symbol, Region>,
    pub aliases: SendMap<Symbol, Alias>,
}
/// A Def that has had patterns and type annnotations canonicalized,
/// but no Expr canonicalization has happened yet. Also, it has had spaces
/// and nesting resolved, and knows whether annotations are standalone or not.
#[derive(Debug, Clone, PartialEq)]
enum PendingDef<'a> {
    /// A standalone annotation with no body
    AnnotationOnly(
        &'a Located<ast::Pattern<'a>>,
        Located<Pattern>,
        &'a Located<ast::TypeAnnotation<'a>>,
    ),
    /// A body with no type annotation
    Body(
        &'a Located<ast::Pattern<'a>>,
        Located<Pattern>,
        &'a Located<ast::Expr<'a>>,
    ),
    /// A body with a type annotation
    TypedBody(
        &'a Located<ast::Pattern<'a>>,
        Located<Pattern>,
        &'a Located<ast::TypeAnnotation<'a>>,
        &'a Located<ast::Expr<'a>>,
    ),

    /// A type alias, e.g. `Ints : List Int`
    Alias {
        name: Located<Symbol>,
        vars: Vec<Located<Lowercase>>,
        ann: &'a Located<ast::TypeAnnotation<'a>>,
    },
}

#[derive(Clone, Debug, PartialEq)]
#[allow(clippy::large_enum_variant)]
pub enum Declaration {
    Declare(Def),
    DeclareRec(Vec<Def>),
    InvalidCycle(
        Vec<Located<Ident>>,
        Vec<(Region /* pattern */, Region /* expr */)>,
    ),
}

impl Declaration {
    pub fn def_count(&self) -> usize {
        use Declaration::*;
        match self {
            Declare(_) => 1,
            DeclareRec(defs) => defs.len(),
            InvalidCycle(_, _) => 0,
        }
    }
}

#[inline(always)]
pub fn canonicalize_defs<'a>(
    env: &mut Env<'a>,
    found_rigids: &mut SendMap<Lowercase, Variable>,
    var_store: &VarStore,
    original_scope: &Scope,
    loc_defs: &'a bumpalo::collections::Vec<'a, &'a Located<ast::Def<'a>>>,
    pattern_type: PatternType,
) -> (CanDefs, Scope) {
    // Canonicalizing defs while detecting shadowing involves a multi-step process:
    //
    // 1. Go through each of the patterns.
    // 2. For each identifier pattern, get the scope.symbol() for the ident. (That symbol will use the home module for its module.)
    // 3. If that symbol is already in scope, then we're about to shadow it. Error!
    // 4. Otherwise, add it to the scope immediately, so we can detect shadowing within the same
    //    pattern (e.g. (Foo a a) = ...)
    // 5. Add this canonicalized pattern and its corresponding ast::Expr to pending_exprs.
    // 5. Once every pattern has been processed and added to scope, go back and canonicalize the exprs from
    //    pending_exprs, this time building up a canonical def for each one.
    //
    // This way, whenever any expr is doing lookups, it knows everything that's in scope -
    // even defs that appear after it in the source.
    //
    // This naturally handles recursion too, because a given exper which refers
    // to itself won't be processed until after its def has been added to scope.

    use crate::parse::ast::Def::*;

    // Record both the original and final idents from the scope,
    // so we can diff them while detecting unused defs.
    let mut scope = original_scope.clone();
    let num_defs = loc_defs.len();
    let mut refs_by_symbol = MutMap::default();
    let mut can_defs_by_symbol = HashMap::with_capacity_and_hasher(num_defs, default_hasher());
    let mut pending = Vec::with_capacity(num_defs); // TODO bump allocate this!
    let mut iter = loc_defs.iter().peekable();

    // Canonicalize all the patterns, record shadowing problems, and store
    // the ast::Expr values in pending_exprs for further canonicalization
    // once we've finished assembling the entire scope.
    while let Some(loc_def) = iter.next() {
        // Any time we have an Annotation followed immediately by a Body,
        // check to see if their patterns are equivalent. If they are,
        // turn it into a TypedBody. Otherwies, give an error.
        let pending_def = match &loc_def.value {
            Annotation(pattern, annotation) | Nested(Annotation(pattern, annotation)) => {
                match iter.peek() {
                    Some(Located {
                        value: Body(body_pattern, body_expr),
                        ..
                    }) => {
                        if pattern.value.equivalent(&body_pattern.value) {
                            iter.next();

                            pending_typed_body(
                                env,
                                body_pattern,
                                annotation,
                                body_expr,
                                var_store,
                                &mut scope,
                                pattern_type,
                            )
                        } else {
                            panic!("TODO gracefully handle the case where a type annotation appears immediately before a body def, but the patterns are different. This should be an error; put a newline or comment between them!");
                        }
                    }
                    _ => to_pending_def(env, var_store, &loc_def.value, &mut scope, pattern_type),
                }
            }
            _ => to_pending_def(env, var_store, &loc_def.value, &mut scope, pattern_type),
        };

        // Record the ast::Expr for later. We'll do another pass through these
        // once we have the entire scope assembled. If we were to canonicalize
        // the exprs right now, they wouldn't have symbols in scope from defs
        // that get would have gotten added later in the defs list!
        pending.push(pending_def);
    }

    if cfg!(debug_assertions) {
        env.home.register_debug_idents(&env.ident_ids);
    }

    let aliases_first = |x: &PendingDef<'_>, _: &PendingDef<'_>| match x {
        PendingDef::Alias { .. } => Ordering::Less,
        _ => Ordering::Greater,
    };

    pending.sort_by(aliases_first);

    let mut aliases = SendMap::default();

    // Now that we have the scope completely assembled, and shadowing resolved,
    // we're ready to canonicalize any body exprs.
    for pending_def in pending.into_iter() {
        canonicalize_pending_def(
            env,
            found_rigids,
            pending_def,
            &original_scope,
            &mut scope,
            &mut can_defs_by_symbol,
            var_store,
            &mut refs_by_symbol,
            &mut aliases,
        );

        // TODO we should do something with these references; they include
        // things like type annotations.
    }

    // Determine which idents we introduced in the course of this process.
    let mut symbols_introduced = MutMap::default();

    for (symbol, region) in scope.symbols() {
        if !original_scope.contains_symbol(*symbol) {
            symbols_introduced.insert(*symbol, *region);
        }
    }

    // This returns both the defs info as well as the new scope.
    //
    // We have to return the new scope because we added defs to it
    // (and those lookups shouldn't fail later, e.g. when canonicalizing
    // the return expr), but we didn't want to mutate the original scope
    // directly because we wanted to keep a clone of it around to diff
    // when looking for unused idents.
    //
    // We have to return the scope separately from the defs, because the
    // defs need to get moved later.
    (
        CanDefs {
            refs_by_symbol,
            can_defs_by_symbol,
            symbols_introduced,
            aliases,
        },
        scope,
    )
}

#[inline(always)]
pub fn sort_can_defs(
    env: &mut Env<'_>,
    defs: CanDefs,
    mut output: Output,
) -> (Result<Vec<Declaration>, RuntimeError>, Output) {
    let CanDefs {
        symbols_introduced,
        refs_by_symbol,
        can_defs_by_symbol,
        aliases,
    } = defs;

    for (symbol, alias) in aliases.clone() {
        output.aliases.insert(symbol, alias);
    }

    // Determine the full set of references by traversing the graph.
    let mut visited_symbols = MutSet::default();
    let returned_lookups = ImSet::clone(&output.references.lookups);

    // Start with the return expression's referenced locals. They're the only ones that count!
    //
    // If I have two defs which reference each other, but neither of them is referenced
    // in the return expression, I don't want either of them (or their references) to end up
    // in the final output.references. They were unused, and so were their references!
    //
    // The reason we need a graph here is so we don't overlook transitive dependencies.
    // For example, if I have `a = b + 1` and the def returns `a + 1`, then the
    // def as a whole references both `a` *and* `b`, even though it doesn't
    // directly mention `b` - because `a` depends on `b`. If we didn't traverse a graph here,
    // we'd erroneously give a warning that `b` was unused since it wasn't directly referenced.
    for symbol in returned_lookups.into_iter() {
        // We only care about local symbols in this analysis.
        if symbol.module_id() == env.home {
            // Traverse the graph and look up *all* the references for this local symbol.
            let refs =
                references_from_local(symbol, &mut visited_symbols, &refs_by_symbol, &env.closures);

            output.references = output.references.union(refs);
        }
    }

    for symbol in ImSet::clone(&output.references.calls).into_iter() {
        // Traverse the graph and look up *all* the references for this call.
        // Reuse the same visited_symbols as before; if we already visited it,
        // we won't learn anything new from visiting it again!
        let refs =
            references_from_call(symbol, &mut visited_symbols, &refs_by_symbol, &env.closures);

        output.references = output.references.union(refs);
    }

    // Now that we've collected all the references, check to see if any of the new idents
    // we defined went unused by the return expression. If any were unused, report it.
    for (symbol, region) in symbols_introduced {
        if !output.references.has_lookup(symbol) {
            env.problem(Problem::UnusedDef(symbol, region));
        }
    }

    let mut defined_symbols: Vec<Symbol> = Vec::new();
    let mut defined_symbols_set: ImSet<Symbol> = ImSet::default();

    for symbol in can_defs_by_symbol.keys().into_iter() {
        defined_symbols.push(symbol.clone());
        defined_symbols_set.insert(symbol.clone());
    }

    // Use topological sort to reorder the defs based on their dependencies to one another.
    // This way, during code gen, no def will refer to a value that hasn't been initialized yet.
    // As a bonus, the topological sort also reveals any cycles between the defs, allowing
    // us to give a CircularAssignment error for invalid (mutual) recursion, and a `DeclareRec` for mutually
    // recursive definitions.

    // All successors that occur in the body of a symbol.
    let all_successors_without_self = |symbol: &Symbol| -> ImSet<Symbol> {
        // This may not be in refs_by_symbol. For example, the `f` in `f x` here:
        //
        // f = \z -> z
        //
        // (\x ->
        //     a = f x
        //     x
        // )
        //
        // It's not part of the current defs (the one with `a = f x`); rather,
        // it's in the enclosing scope. It's still referenced though, so successors
        // will receive it as an argument!
        match refs_by_symbol.get(symbol) {
            Some((_, references)) => {
                // We can only sort the symbols at the current level. That is safe because
                // symbols defined at higher levels cannot refer to symbols at lower levels.
                // Therefore they can never form a cycle!
                //
                // In the above example, `f` cannot reference `a`, and in the closure
                // a call to `f` cannot cycle back to `a`.
                let mut loc_succ = local_successors(&references, &env.closures);

                // if the current symbol is a closure, peek into its body
                if let Some(References { lookups, .. }) = env.closures.get(symbol) {
                    let home = env.home;

                    for lookup in lookups {
                        if lookup != symbol && lookup.module_id() == home {
                            // DO NOT register a self-call behind a lambda!
                            //
                            // We allow `boom = \_ -> boom {}`, but not `x = x`
                            loc_succ.insert(*lookup);
                        }
                    }
                }

                // remove anything that is not defined in the current block
                loc_succ.retain(|key| defined_symbols_set.contains(key));

                loc_succ
            }
            None => ImSet::default(),
        }
    };

    // All successors that occur in the body of a symbol, including the symbol itself
    // This is required to determine whether a symbol is recursive. Recursive symbols
    // (that are not faulty) always need a DeclareRec, even if there is just one symbol in the
    // group
    let mut all_successors_with_self = |symbol: &Symbol| -> ImSet<Symbol> {
        // This may not be in refs_by_symbol. For example, the `f` in `f x` here:
        //
        // f = \z -> z
        //
        // (\x ->
        //     a = f x
        //     x
        // )
        //
        // It's not part of the current defs (the one with `a = f x`); rather,
        // it's in the enclosing scope. It's still referenced though, so successors
        // will receive it as an argument!
        match refs_by_symbol.get(symbol) {
            Some((_, references)) => {
                // We can only sort the symbols at the current level. That is safe because
                // symbols defined at higher levels cannot refer to symbols at lower levels.
                // Therefore they can never form a cycle!
                //
                // In the above example, `f` cannot reference `a`, and in the closure
                // a call to `f` cannot cycle back to `a`.
                let mut loc_succ = local_successors(&references, &env.closures);

                // if the current symbol is a closure, peek into its body
                if let Some(References { lookups, .. }) = env.closures.get(symbol) {
                    for lookup in lookups {
                        loc_succ.insert(*lookup);
                    }
                }

                // remove anything that is not defined in the current block
                loc_succ.retain(|key| defined_symbols_set.contains(key));

                loc_succ
            }
            None => ImSet::default(),
        }
    };

    // If a symbol is a direct successor of itself, there is an invalid cycle.
    // The difference with the function above is that this one does not look behind lambdas,
    // but does consider direct self-recursion.
    let direct_successors = |symbol: &Symbol| -> ImSet<Symbol> {
        match refs_by_symbol.get(symbol) {
            Some((_, references)) => {
                let mut loc_succ = local_successors(&references, &env.closures);

                // NOTE: if the symbol is a closure we DONT look into its body

                // remove anything that is not defined in the current block
                loc_succ.retain(|key| defined_symbols_set.contains(key));

                // NOTE: direct recursion does matter here: `x = x` is invalid recursion!

                loc_succ
            }
            None => ImSet::default(),
        }
    };

    // TODO also do the same `addDirects` check elm/compiler does, so we can
    // report an error if a recursive definition can't possibly terminate!
    match topological_sort_into_groups(defined_symbols.as_slice(), all_successors_without_self) {
        Ok(groups) => {
            let mut declarations = Vec::new();

            // groups are in reversed order
            for group in groups.into_iter().rev() {
                group_to_declaration(
                    group,
                    &env.closures,
                    &mut all_successors_with_self,
                    &can_defs_by_symbol,
                    &mut declarations,
                );
            }

            (Ok(declarations), output)
        }
        Err((groups, nodes_in_cycle)) => {
            let mut declarations = Vec::new();
            let mut problems = Vec::new();

            // groups are in reversed order
            for group in groups.into_iter().rev() {
                group_to_declaration(
                    group,
                    &env.closures,
                    &mut all_successors_with_self,
                    &can_defs_by_symbol,
                    &mut declarations,
                );
            }

            // nodes_in_cycle are symbols that form a syntactic cycle. That isn't always a problem,
            // and in general it's impossible to decide whether it is. So we use a crude heuristic:
            //
            // Definitions where the cycle occurs behind a lambda are OK
            //
            // boom = \_ -> boom {}
            //
            // But otherwise we report an error, e.g.
            //
            // foo = if b then foo else bar

            for cycle in strongly_connected_components(&nodes_in_cycle, all_successors_without_self)
            {
                // check whether the cycle is faulty, which is when it has
                // a direct successor in the current cycle. This catches things like:
                //
                // x = x
                //
                // or
                //
                // p = q
                // q = p
                let is_invalid_cycle = match cycle.get(0) {
                    Some(symbol) => {
                        let mut succs = direct_successors(symbol);

                        succs.retain(|key| cycle.contains(key));

                        !succs.is_empty()
                    }
                    None => false,
                };

                if is_invalid_cycle {
                    // We want to show the entire cycle in the error message, so expand it out.
                    let mut loc_idents_in_cycle: Vec<Located<Ident>> = Vec::new();

                    for symbol in cycle {
                        let refs = refs_by_symbol.get(&symbol).unwrap_or_else(|| {
                            panic!(
                            "Symbol not found in refs_by_symbol: {:?} - refs_by_symbol was: {:?}",
                            symbol, refs_by_symbol
                        )
                        });

                        loc_idents_in_cycle.push(refs.0.clone());
                    }

                    let mut regions = Vec::with_capacity(can_defs_by_symbol.len());
                    for def in can_defs_by_symbol.values() {
                        regions.push((def.loc_pattern.region, def.loc_expr.region));
                    }

                    // Sort them to make the report more helpful.
                    loc_idents_in_cycle.sort();

                    problems.push(Problem::RuntimeError(RuntimeError::CircularDef(
                        loc_idents_in_cycle.clone(),
                        regions.clone(),
                    )));

                    declarations.push(Declaration::InvalidCycle(loc_idents_in_cycle, regions));
                } else {
                    // slightly inefficient, because we know this becomes exactly one DeclareRec already
                    group_to_declaration(
                        cycle,
                        &env.closures,
                        &mut all_successors_with_self,
                        &can_defs_by_symbol,
                        &mut declarations,
                    );
                }
            }

            for problem in problems {
                env.problem(problem);
            }

            (Ok(declarations), output)
        }
    }
}

fn group_to_declaration(
    group: Vec<Symbol>,
    closures: &MutMap<Symbol, References>,
    successors: &mut dyn FnMut(&Symbol) -> ImSet<Symbol>,
    can_defs_by_symbol: &MutMap<Symbol, Def>,
    declarations: &mut Vec<Declaration>,
) {
    use Declaration::*;

    // We want only successors in the current group, otherwise definitions get duplicated
    let filtered_successors = |symbol: &Symbol| -> ImSet<Symbol> {
        let mut result = successors(symbol);

        result.retain(|key| group.contains(key));
        result
    };

    // Patterns like
    //
    // { x, y } = someDef
    //
    // Can bind multiple symbols. When not incorrectly recursive (which is guaranteed in this function),
    // normally `someDef` would be inserted twice. We use the region of the pattern as a unique key
    // for a definition, so every definition is only inserted (thus typechecked and emitted) once
    let mut seen_pattern_regions: ImSet<Region> = ImSet::default();

    for cycle in strongly_connected_components(&group, filtered_successors) {
        if cycle.len() == 1 {
            let symbol = &cycle[0];

            if let Some(can_def) = can_defs_by_symbol.get(&symbol) {
                let mut new_def = can_def.clone();

                // Determine recursivity of closures that are not tail-recursive
                if let Closure(fn_var, name, Recursive::NotRecursive, args, body) =
                    new_def.loc_expr.value
                {
                    let recursion = closure_recursivity(*symbol, closures);

                    new_def.loc_expr.value = Closure(fn_var, name, recursion, args, body);
                }

                let is_recursive = successors(&symbol).contains(&symbol);

                if !seen_pattern_regions.contains(&new_def.loc_pattern.region) {
                    if is_recursive {
                        declarations.push(DeclareRec(vec![new_def.clone()]));
                    } else {
                        declarations.push(Declare(new_def.clone()));
                    }
                    seen_pattern_regions.insert(new_def.loc_pattern.region);
                }
            }
        } else {
            let mut can_defs = Vec::new();

            // Topological sort gives us the reverse of the sorting we want!
            for symbol in cycle.into_iter().rev() {
                if let Some(can_def) = can_defs_by_symbol.get(&symbol) {
                    let mut new_def = can_def.clone();

                    // Determine recursivity of closures that are not tail-recursive
                    if let Closure(fn_var, name, Recursive::NotRecursive, args, body) =
                        new_def.loc_expr.value
                    {
                        let recursion = closure_recursivity(symbol, closures);

                        new_def.loc_expr.value = Closure(fn_var, name, recursion, args, body);
                    }

                    if !seen_pattern_regions.contains(&new_def.loc_pattern.region) {
                        can_defs.push(new_def.clone());
                    }

                    seen_pattern_regions.insert(new_def.loc_pattern.region);
                }
            }

            declarations.push(DeclareRec(can_defs));
        }
    }
}

fn pattern_to_vars_by_symbol(
    vars_by_symbol: &mut SendMap<Symbol, Variable>,
    pattern: &Pattern,
    expr_var: Variable,
) {
    use Pattern::*;
    match pattern {
        Identifier(symbol) => {
            vars_by_symbol.insert(symbol.clone(), expr_var);
        }

        AppliedTag(_, _, arguments) => {
            for (var, nested) in arguments {
                pattern_to_vars_by_symbol(vars_by_symbol, &nested.value, *var);
            }
        }

        RecordDestructure(_, destructs) => {
            for destruct in destructs {
                vars_by_symbol.insert(destruct.value.symbol.clone(), destruct.value.var);
            }
        }

        IntLiteral(_) | FloatLiteral(_) | StrLiteral(_) | Underscore | UnsupportedPattern(_) => {}

        Shadowed(_, _) => {}
    }
}

// TODO trim down these arguments!
#[allow(clippy::too_many_arguments)]
#[allow(clippy::cognitive_complexity)]
fn canonicalize_pending_def<'a>(
    env: &mut Env<'a>,
    found_rigids: &mut SendMap<Lowercase, Variable>,
    pending_def: PendingDef<'a>,
    _original_scope: &Scope,
    scope: &mut Scope,
    can_defs_by_symbol: &mut MutMap<Symbol, Def>,
    var_store: &VarStore,
    refs_by_symbol: &mut MutMap<Symbol, (Located<Ident>, References)>,
    aliases: &mut SendMap<Symbol, Alias>,
) {
    use PendingDef::*;

    // Make types for the body expr, even if we won't end up having a body.
    let expr_var = var_store.fresh();
    let mut vars_by_symbol = SendMap::default();

    match pending_def {
        AnnotationOnly(_, loc_can_pattern, loc_ann) => {
            // TODO we have ann.references here, which includes information about
            // which symbols were referenced in type annotations, but we never
            // use them. We discard them!

            // annotation sans body cannot introduce new rigids that are visible in other annotations
            // but the rigids can show up in type error messages, so still register them
            let ann =
                canonicalize_annotation(env, scope, &loc_ann.value, loc_ann.region, var_store);

            for (symbol, alias) in ann.aliases.clone() {
                aliases.insert(symbol, alias);
            }

            // union seen rigids with already found ones
            for (k, v) in ann.rigids {
                found_rigids.insert(k, v);
            }

            pattern_to_vars_by_symbol(&mut vars_by_symbol, &loc_can_pattern.value, expr_var);

            let typ = ann.typ;

            let arity = typ.arity();

            // Fabricate a body for this annotation, that will error at runtime
            let value = Expr::RuntimeError(RuntimeError::NoImplementation);
            let is_closure = arity > 0;
            let loc_can_expr = if !is_closure {
                Located {
                    value,
                    region: loc_ann.region,
                }
            } else {
                let symbol = env.gen_unique_symbol();

                // generate a fake pattern for each argument. this makes signatures
                // that are functions only crash when they are applied.
                let mut underscores = Vec::with_capacity(arity);

                for _ in 0..arity {
                    let underscore: Located<Pattern> = Located {
                        value: Pattern::Underscore,
                        region: Region::zero(),
                    };

                    underscores.push((var_store.fresh(), underscore));
                }

                let body_expr = Located {
                    value,
                    region: loc_ann.region,
                };

                let body = Box::new((body_expr, var_store.fresh()));

                Located {
                    value: Closure(
                        var_store.fresh(),
                        symbol,
                        Recursive::NotRecursive,
                        underscores,
                        body,
                    ),
                    region: loc_ann.region,
                }
            };

            for (_, (symbol, _)) in scope.idents() {
                if !vars_by_symbol.contains_key(&symbol) {
                    continue;
                }

                // We could potentially avoid some clones here by using Rc strategically,
                // but the total amount of cloning going on here should typically be minimal.
                can_defs_by_symbol.insert(
                    *symbol,
                    Def {
                        expr_var,
                        // TODO try to remove this .clone()!
                        loc_pattern: loc_can_pattern.clone(),
                        loc_expr: Located {
                            region: loc_can_expr.region,
                            // TODO try to remove this .clone()!
                            value: loc_can_expr.value.clone(),
                        },
                        pattern_vars: im::HashMap::clone(&vars_by_symbol),
                        annotation: Some((typ.clone(), found_rigids.clone(), ann.aliases.clone())),
                    },
                );
            }
        }

<<<<<<< HEAD
        Alias { name, ann, vars } => {
            let symbol = name.value;
            let can_ann = canonicalize_annotation(env, scope, &ann.value, ann.region, var_store);

            let mut can_vars: Vec<Located<(Lowercase, Variable)>> = Vec::with_capacity(vars.len());

            for loc_lowercase in vars {
                if let Some(var) = can_ann.rigids.get(&loc_lowercase.value) {
                    // This is a valid lowercase rigid var for the alias.
                    can_vars.push(Located {
                        value: (loc_lowercase.value.clone(), *var),
                        region: loc_lowercase.region,
                    });
                } else {
                    panic!("TODO handle phantom type variables, they are not allowed!");
                }
            }

            scope.add_alias(symbol, name.region, can_vars.clone(), can_ann.typ.clone());

            if can_ann.typ.contains_symbol(symbol) {
                // the alias is recursive. If it's a tag union, we attempt to fix this
                if let Type::TagUnion(tags, ext) = can_ann.typ {
                    // re-canonicalize the alias with the alias already in scope
                    let rec_var = var_store.fresh();
                    let mut rec_type_union = Type::RecursiveTagUnion(rec_var, tags, ext);
                    rec_type_union.substitute_alias(symbol, &Type::Variable(rec_var));

                    scope.add_alias(symbol, name.region, can_vars, rec_type_union);
                } else {
                    panic!("recursion in type alias that is not behind a Tag");
                }
=======
        Alias { ann, name, .. } => {
            let can_ann = canonicalize_annotation(env, scope, &ann.value, ann.region, var_store);

            // For now, use the alias from the scope (which already deals with (mutual) recursion)
            if let Some(alias) = scope.lookup_alias(name.value) {
                aliases.insert(name.value, alias.clone());
>>>>>>> df840977
            }

            // TODO should probably incorporate can_ann.references here - possibly by
            // inserting them into refs_by_symbol?

            // aliases cannot introduce new rigids that are visible in other annotations
            // but the rigids can show up in type error messages, so still register them
            for (k, v) in can_ann.rigids {
                found_rigids.insert(k, v);
            }
        }

        TypedBody(loc_pattern, loc_can_pattern, loc_ann, loc_expr) => {
            // TODO we have ann.references here, which includes information about
            // which symbols were referenced in type annotations, but we never
            // use them. We discard them!
<<<<<<< HEAD
            let ann =
                canonicalize_annotation(env, scope, &loc_ann.value, loc_ann.region, var_store);

=======
            let ann = loc_ann.value;
>>>>>>> df840977
            let typ = ann.typ;

            for (symbol, alias) in ann.aliases.clone() {
                aliases.insert(symbol, alias);
            }

            // union seen rigids with already found ones
            for (k, v) in ann.rigids {
                found_rigids.insert(k, v);
            }

            // bookkeeping for tail-call detection. If we're assigning to an
            // identifier (e.g. `f = \x -> ...`), then this symbol can be tail-called.
            let outer_identifier = env.tailcallable_symbol;

            if let Pattern::Identifier(ref defined_symbol) = &loc_can_pattern.value {
                env.tailcallable_symbol = Some(*defined_symbol);
            };

            pattern_to_vars_by_symbol(&mut vars_by_symbol, &loc_can_pattern.value, expr_var);

            let (mut loc_can_expr, can_output) =
                canonicalize_expr(env, var_store, scope, loc_expr.region, &loc_expr.value);

            // reset the tailcallable_symbol
            env.tailcallable_symbol = outer_identifier;

            // see below: a closure needs a fresh References!
            let mut is_closure = false;

            // First, make sure we are actually assigning an identifier instead of (for example) a tag.
            //
            // If we're assigning (UserId userId) = ... then this is certainly not a closure declaration,
            // which also implies it's not a self tail call!
            //
            // Only defs of the form (foo = ...) can be closure declarations or self tail calls.
            if let (
                &ast::Pattern::Identifier(ref _name),
                &Pattern::Identifier(ref defined_symbol),
                &Closure(fn_var, ref symbol, _, ref arguments, ref body),
            ) = (
                &loc_pattern.value,
                &loc_can_pattern.value,
                &loc_can_expr.value.clone(),
            ) {
                is_closure = true;

                // Since everywhere in the code it'll be referred to by its defined name,
                // remove its generated name from the closure map. (We'll re-insert it later.)
                let references = env.closures.remove(&symbol).unwrap_or_else(|| {
                    panic!(
                        "Tried to remove symbol {:?} from procedures, but it was not found: {:?}",
                        symbol, env.closures
                    )
                });

                // Re-insert the closure into the map, under its defined name.
                // closures don't have a name, and therefore pick a fresh symbol. But in this
                // case, the closure has a proper name (e.g. `foo` in `foo = \x y -> ...`
                // and we want to reference it by that name.
                env.closures.insert(defined_symbol.clone(), references);

                // The closure is self tail recursive iff it tail calls itself (by defined name).
                let is_recursive = match can_output.tail_call {
                    Some(ref symbol) if symbol == defined_symbol => Recursive::TailRecursive,
                    _ => Recursive::NotRecursive,
                };

                // Recursion doesn't count as referencing. (If it did, all recursive functions
                // would result in circular def errors!)
                refs_by_symbol
                    .entry(defined_symbol.clone())
                    .and_modify(|(_, refs)| {
                        refs.lookups = refs.lookups.without(defined_symbol);
                    });

                // renamed_closure_def = Some(&defined_symbol);
                loc_can_expr.value = Closure(
                    fn_var,
                    *symbol,
                    is_recursive,
                    arguments.clone(),
                    body.clone(),
                );
            }

            // Store the referenced locals in the refs_by_symbol map, so we can later figure out
            // which defined names reference each other.
            for (ident, (symbol, region)) in scope.idents() {
                if !vars_by_symbol.contains_key(&symbol) {
                    continue;
                }

                let refs =
                    // Functions' references don't count in defs.
                    // See 3d5a2560057d7f25813112dfa5309956c0f9e6a9 and its
                    // parent commit for the bug this fixed!
                    if is_closure {
                        References::new()
                    } else {
                        can_output.references.clone()
                    };

                refs_by_symbol.insert(
                    symbol.clone(),
                    (
                        Located {
                            value: ident.clone(),
                            region: *region,
                        },
                        refs,
                    ),
                );

                can_defs_by_symbol.insert(
                    *symbol,
                    Def {
                        expr_var,
                        // TODO try to remove this .clone()!
                        loc_pattern: loc_can_pattern.clone(),
                        loc_expr: Located {
                            region: loc_can_expr.region,
                            // TODO try to remove this .clone()!
                            value: loc_can_expr.value.clone(),
                        },
                        pattern_vars: im::HashMap::clone(&vars_by_symbol),
                        annotation: Some((typ.clone(), found_rigids.clone(), ann.aliases.clone())),
                    },
                );
            }
        }
        // If we have a pattern, then the def has a body (that is, it's not a
        // standalone annotation), so we need to canonicalize the pattern and expr.
        Body(loc_pattern, loc_can_pattern, loc_expr) => {
            // bookkeeping for tail-call detection. If we're assigning to an
            // identifier (e.g. `f = \x -> ...`), then this symbol can be tail-called.
            let outer_identifier = env.tailcallable_symbol;

            if let (
                &ast::Pattern::Identifier(ref _name),
                &Pattern::Identifier(ref defined_symbol),
            ) = (&loc_pattern.value, &loc_can_pattern.value)
            {
                env.tailcallable_symbol = Some(*defined_symbol);

                // TODO isn't types_by_symbol enough? Do we need vars_by_symbol too?
                vars_by_symbol.insert(defined_symbol.clone(), expr_var);
            };

            let (mut loc_can_expr, can_output) =
                canonicalize_expr(env, var_store, scope, loc_expr.region, &loc_expr.value);

            // reset the tailcallable_symbol
            env.tailcallable_symbol = outer_identifier;

            // see below: a closure needs a fresh References!
            let mut is_closure = false;

            // First, make sure we are actually assigning an identifier instead of (for example) a tag.
            //
            // If we're assigning (UserId userId) = ... then this is certainly not a closure declaration,
            // which also implies it's not a self tail call!
            //
            // Only defs of the form (foo = ...) can be closure declarations or self tail calls.
            if let (
                &ast::Pattern::Identifier(ref _name),
                &Pattern::Identifier(ref defined_symbol),
                &Closure(fn_var, ref symbol, _, ref arguments, ref body),
            ) = (
                &loc_pattern.value,
                &loc_can_pattern.value,
                &loc_can_expr.value.clone(),
            ) {
                is_closure = true;

                // Since everywhere in the code it'll be referred to by its defined name,
                // remove its generated name from the closure map. (We'll re-insert it later.)
                let references = env.closures.remove(&symbol).unwrap_or_else(|| {
                    panic!(
                        "Tried to remove symbol {:?} from procedures, but it was not found: {:?}",
                        symbol, env.closures
                    )
                });

                // Re-insert the closure into the map, under its defined name.
                // closures don't have a name, and therefore pick a fresh symbol. But in this
                // case, the closure has a proper name (e.g. `foo` in `foo = \x y -> ...`
                // and we want to reference it by that name.
                env.closures.insert(defined_symbol.clone(), references);

                // The closure is self tail recursive iff it tail calls itself (by defined name).
                let is_recursive = match can_output.tail_call {
                    Some(ref symbol) if symbol == defined_symbol => Recursive::TailRecursive,
                    _ => Recursive::NotRecursive,
                };

                // Recursion doesn't count as referencing. (If it did, all recursive functions
                // would result in circular def errors!)
                refs_by_symbol
                    .entry(defined_symbol.clone())
                    .and_modify(|(_, refs)| {
                        refs.lookups = refs.lookups.without(defined_symbol);
                    });

                loc_can_expr.value = Closure(
                    fn_var,
                    *symbol,
                    is_recursive,
                    arguments.clone(),
                    body.clone(),
                );
            }

            // Store the referenced locals in the refs_by_symbol map, so we can later figure out
            // which defined names reference each other.
            for (symbol, region) in
                bindings_from_patterns(std::iter::once(&loc_can_pattern), &scope)
            {
                let refs =
                    // Functions' references don't count in defs.
                    // See 3d5a2560057d7f25813112dfa5309956c0f9e6a9 and its
                    // parent commit for the bug this fixed!
                    if is_closure {
                        References::new()
                    } else {
                        can_output.references.clone()
                    };

                let ident = env
                    .ident_ids
                    .get_name(symbol.ident_id())
                    .unwrap_or_else(|| {
                        panic!("Could not find {:?} in env.ident_ids", symbol);
                    });

                refs_by_symbol.insert(
                    symbol.clone(),
                    (
                        Located {
                            value: ident.clone().into(),
                            region,
                        },
                        refs,
                    ),
                );

                can_defs_by_symbol.insert(
                    symbol,
                    Def {
                        expr_var,
                        // TODO try to remove this .clone()!
                        loc_pattern: loc_can_pattern.clone(),
                        loc_expr: Located {
                            // TODO try to remove this .clone()!
                            region: loc_can_expr.region,
                            value: loc_can_expr.value.clone(),
                        },
                        pattern_vars: im::HashMap::clone(&vars_by_symbol),
                        annotation: None,
                    },
                );
            }
        }
    };
}

#[inline(always)]
pub fn can_defs_with_return<'a>(
    env: &mut Env<'a>,
    var_store: &VarStore,
    scope: Scope,
    loc_defs: &'a bumpalo::collections::Vec<'a, &'a Located<ast::Def<'a>>>,
    loc_ret: &'a Located<ast::Expr<'a>>,
) -> (Expr, Output) {
    let mut found_rigids = SendMap::default();

    let (unsorted, mut scope) = canonicalize_defs(
        env,
        &mut found_rigids,
        var_store,
        &scope,
        loc_defs,
        PatternType::DefExpr,
    );

    // The def as a whole is a tail call iff its return expression is a tail call.
    // Use its output as a starting point because its tail_call already has the right answer!
    let (ret_expr, output) =
        canonicalize_expr(env, var_store, &mut scope, loc_ret.region, &loc_ret.value);
    let (can_defs, mut output) = sort_can_defs(env, unsorted, output);

    output.rigids = output.rigids.union(found_rigids);

    match can_defs {
        Ok(decls) => {
            let mut loc_expr: Located<Expr> = ret_expr;

            for declaration in decls.into_iter().rev() {
                loc_expr = Located {
                    region: Region::zero(),
                    value: decl_to_let(var_store, declaration, loc_expr, output.aliases.clone()),
                };
            }

            (loc_expr.value, output)
        }
        Err(err) => (RuntimeError(err), output),
    }
}

fn decl_to_let(
    var_store: &VarStore,
    decl: Declaration,
    loc_ret: Located<Expr>,
    aliases: SendMap<Symbol, Alias>,
) -> Expr {
    match decl {
        Declaration::Declare(def) => {
            Expr::LetNonRec(Box::new(def), Box::new(loc_ret), var_store.fresh(), aliases)
        }
        Declaration::DeclareRec(defs) => {
            Expr::LetRec(defs, Box::new(loc_ret), var_store.fresh(), aliases)
        }
        Declaration::InvalidCycle(symbols, regions) => {
            Expr::RuntimeError(RuntimeError::CircularDef(symbols, regions))
        }
    }
}

fn closure_recursivity(symbol: Symbol, closures: &MutMap<Symbol, References>) -> Recursive {
    let mut visited = MutSet::default();

    let mut stack = Vec::new();

    if let Some(references) = closures.get(&symbol) {
        for v in &references.calls {
            stack.push(v.clone());
        }

        // while there are symbols left to visit
        while let Some(nested_symbol) = stack.pop() {
            if nested_symbol == symbol {
                return Recursive::Recursive;
            }

            // if the called symbol not yet in the graph
            if !visited.contains(&nested_symbol) {
                // add it to the visited set
                // if it calls any functions
                if let Some(nested_references) = closures.get(&nested_symbol) {
                    // add its called to the stack
                    for v in &nested_references.calls {
                        stack.push(v.clone());
                    }
                }
                visited.insert(nested_symbol);
            }
        }
    }

    Recursive::NotRecursive
}

fn to_pending_def<'a>(
    env: &mut Env<'a>,
    var_store: &VarStore,
    def: &'a ast::Def<'a>,
    scope: &mut Scope,
    pattern_type: PatternType,
) -> PendingDef<'a> {
    use crate::parse::ast::Def::*;

    match def {
        Annotation(loc_pattern, loc_ann) => {
            // This takes care of checking for shadowing and adding idents to scope.
            let loc_can_pattern = canonicalize_pattern(
                env,
                var_store,
                scope,
                pattern_type,
                &loc_pattern.value,
                loc_pattern.region,
            );

            PendingDef::AnnotationOnly(loc_pattern, loc_can_pattern, loc_ann)
        }
        Body(loc_pattern, loc_expr) => {
            // This takes care of checking for shadowing and adding idents to scope.
            let loc_can_pattern = canonicalize_pattern(
                env,
                var_store,
                scope,
                pattern_type,
                &loc_pattern.value,
                loc_pattern.region,
            );

            PendingDef::Body(loc_pattern, loc_can_pattern, loc_expr)
        }
        TypedBody(loc_pattern, loc_ann, loc_expr) => pending_typed_body(
            env,
            loc_pattern,
            loc_ann,
            loc_expr,
            var_store,
            scope,
            pattern_type,
        ),

        Alias { name, vars, ann } => {
            let region = Region::span_across(&name.region, &ann.region);
            match scope.introduce(
                name.value.into(),
                &env.exposed_ident_ids,
                &mut env.ident_ids,
                region,
            ) {
                Ok(symbol) => {
                    let mut can_rigids: Vec<Located<Lowercase>> = Vec::with_capacity(vars.len());

                    for loc_var in vars.iter() {
                        match loc_var.value {
                            ast::Pattern::Identifier(name)
                                if name.chars().next().unwrap().is_lowercase() =>
                            {
                                let lowercase = Lowercase::from(name);
                                can_rigids.push(Located {
                                    value: lowercase,
                                    region: loc_var.region,
                                });
                            }
                            _ => {
                                panic!("TODO gracefully handle an invalid pattern appearing where a type alias rigid var should be.");
                            }
                        }
                    }

                    PendingDef::Alias {
                        name: Located {
                            region: name.region,
                            value: symbol,
                        },
                        vars: can_rigids,
                        ann,
                    }
                }

                Err(_err) => panic!("TODO shadowing of type alias"),
            }
        }

        SpaceBefore(sub_def, _) | SpaceAfter(sub_def, _) | Nested(sub_def) => {
            to_pending_def(env, var_store, sub_def, scope, pattern_type)
        }
    }
}

fn pending_typed_body<'a>(
    env: &mut Env<'a>,
    loc_pattern: &'a Located<ast::Pattern<'a>>,
    loc_ann: &'a Located<ast::TypeAnnotation<'a>>,
    loc_expr: &'a Located<ast::Expr<'a>>,
    var_store: &VarStore,
    scope: &mut Scope,
    pattern_type: PatternType,
) -> PendingDef<'a> {
    // This takes care of checking for shadowing and adding idents to scope.
    let loc_can_pattern = canonicalize_pattern(
        env,
        var_store,
        scope,
        pattern_type,
        &loc_pattern.value,
        loc_pattern.region,
    );

    PendingDef::TypedBody(loc_pattern, loc_can_pattern, loc_ann, loc_expr)
}<|MERGE_RESOLUTION|>--- conflicted
+++ resolved
@@ -30,11 +30,7 @@
     pub loc_expr: Located<Expr>,
     pub expr_var: Variable,
     pub pattern_vars: SendMap<Symbol, Variable>,
-<<<<<<< HEAD
-    pub annotation: Option<(Type, SendMap<Lowercase, Variable>)>,
-=======
-    pub annotation: Option<(Type, SendMap<Variable, Lowercase>, SendMap<Symbol, Alias>)>,
->>>>>>> df840977
+    pub annotation: Option<(Type, SendMap<Lowercase, Variable>, SendMap<Symbol, Alias>)>,
 }
 
 #[derive(Debug)]
@@ -772,7 +768,6 @@
             }
         }
 
-<<<<<<< HEAD
         Alias { name, ann, vars } => {
             let symbol = name.value;
             let can_ann = canonicalize_annotation(env, scope, &ann.value, ann.region, var_store);
@@ -805,15 +800,10 @@
                 } else {
                     panic!("recursion in type alias that is not behind a Tag");
                 }
-=======
-        Alias { ann, name, .. } => {
-            let can_ann = canonicalize_annotation(env, scope, &ann.value, ann.region, var_store);
-
-            // For now, use the alias from the scope (which already deals with (mutual) recursion)
-            if let Some(alias) = scope.lookup_alias(name.value) {
-                aliases.insert(name.value, alias.clone());
->>>>>>> df840977
-            }
+            }
+
+            let alias = scope.lookup_alias(symbol).expect("alias was not added");
+            aliases.insert(symbol, alias.clone());
 
             // TODO should probably incorporate can_ann.references here - possibly by
             // inserting them into refs_by_symbol?
@@ -829,13 +819,9 @@
             // TODO we have ann.references here, which includes information about
             // which symbols were referenced in type annotations, but we never
             // use them. We discard them!
-<<<<<<< HEAD
             let ann =
                 canonicalize_annotation(env, scope, &loc_ann.value, loc_ann.region, var_store);
 
-=======
-            let ann = loc_ann.value;
->>>>>>> df840977
             let typ = ann.typ;
 
             for (symbol, alias) in ann.aliases.clone() {
