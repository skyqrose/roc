#[macro_use]
pub mod parser;
pub mod ast;
pub mod blankspace;
pub mod ident;
pub mod keyword;
pub mod module;
pub mod number_literal;
pub mod problems;
pub mod string_literal;
pub mod type_annotation;

use crate::operator::{BinOp, CalledVia, UnaryOp};
use crate::parse::ast::{AssignedField, Attempting, Def, Expr, MaybeQualified, Pattern, Spaceable};
use crate::parse::blankspace::{
    space0, space0_after, space0_around, space0_before, space1, space1_around, space1_before,
};
use crate::parse::ident::{global_tag_or_ident, ident, lowercase_ident, Ident};
use crate::parse::number_literal::number_literal;
use crate::parse::parser::{
    allocated, char, not, not_followed_by, optional, sep_by1, string, then, unexpected,
    unexpected_eof, Either, Fail, FailReason, ParseResult, Parser, State,
};
use crate::region::{Located, Region};
use bumpalo::collections::Vec;
use bumpalo::Bump;

pub fn expr<'a>(min_indent: u16) -> impl Parser<'a, Expr<'a>> {
    // Recursive parsers must not directly invoke functions which return (impl Parser),
    // as this causes rustc to stack overflow. Thus, parse_expr must be a
    // separate function which recurses by calling itself directly.
    move |arena, state| parse_expr(min_indent, arena, state)
}

fn loc_parse_expr_body_without_operators<'a>(
    min_indent: u16,
    arena: &'a Bump,
    state: State<'a>,
) -> ParseResult<'a, Located<Expr<'a>>> {
    one_of!(
        loc_parenthetical_expr(min_indent),
        loc!(string_literal()),
        loc!(number_literal()),
        loc!(closure(min_indent)),
        loc!(record_literal(min_indent)),
        loc!(list_literal(min_indent)),
        loc!(unary_op(min_indent)),
        loc!(when::expr(min_indent)),
        loc!(if_expr(min_indent)),
        loc!(ident_etc(min_indent))
    )
    .parse(arena, state)
}

/// Unary (!) or (-)
///
/// e.g. `!x` or `-x`
pub fn unary_op<'a>(min_indent: u16) -> impl Parser<'a, Expr<'a>> {
    one_of!(
        map_with_arena!(
            and!(
                loc!(char('!')),
                loc!(move |arena, state| parse_expr(min_indent, arena, state))
            ),
            |arena: &'a Bump, (loc_op, loc_expr): (Located<()>, Located<Expr<'a>>)| {
                Expr::UnaryOp(arena.alloc(loc_expr), loc_op.map(|_| UnaryOp::Not))
            }
        ),
        map_with_arena!(
            and!(
                loc!(char('-')),
                loc!(move |arena, state| parse_expr(min_indent, arena, state))
            ),
            |arena: &'a Bump, (loc_op, loc_expr): (Located<()>, Located<Expr<'a>>)| {
                Expr::UnaryOp(arena.alloc(loc_expr), loc_op.map(|_| UnaryOp::Negate))
            }
        )
    )
}

fn parse_expr<'a>(min_indent: u16, arena: &'a Bump, state: State<'a>) -> ParseResult<'a, Expr<'a>> {
    let expr_parser = crate::parse::parser::map_with_arena(
        and!(
            // First parse the body without operators, then try to parse possible operators after.
            move |arena, state| loc_parse_expr_body_without_operators(min_indent, arena, state),
            // Parse the operator, with optional spaces before it.
            //
            // Since spaces can only wrap an Expr, not an BinOp, we have to first
            // parse the spaces and then attach them retroactively to the expression
            // preceding the operator (the one we parsed before considering operators).
            optional(and!(
                and!(space0(min_indent), loc!(binop())),
                // The spaces *after* the operator can be attached directly to
                // the expression following the operator.
                space0_before(
                    loc!(move |arena, state| parse_expr(min_indent, arena, state)),
                    min_indent,
                )
            ))
        ),
        |arena, (loc_expr1, opt_operator)| match opt_operator {
            Some(((spaces_before_op, loc_op), loc_expr2)) => {
                let loc_expr1 = if spaces_before_op.is_empty() {
                    loc_expr1
                } else {
                    // Attach the spaces retroactively to the expression preceding the operator.
                    arena
                        .alloc(loc_expr1.value)
                        .with_spaces_after(spaces_before_op, loc_expr1.region)
                };
                let tuple = arena.alloc((loc_expr1, loc_op, loc_expr2));

                Expr::BinOp(tuple)
            }
            None => loc_expr1.value,
        },
    );

    expr_parser.parse(arena, state)
}

pub fn loc_parenthetical_expr<'a>(min_indent: u16) -> impl Parser<'a, Located<Expr<'a>>> {
    then(
        loc!(and!(
            between!(
                char('('),
                map_with_arena!(
                    space0_around(
                        loc!(move |arena, state| parse_expr(min_indent, arena, state)),
                        min_indent,
                    ),
                    |arena: &'a Bump, loc_expr: Located<Expr<'a>>| {
                        Located {
                            region: loc_expr.region,
                            value: Expr::ParensAround(arena.alloc(loc_expr.value)),
                        }
                    }
                ),
                char(')')
            ),
            optional(either!(
                // There may optionally be function args after the ')'
                // e.g. ((foo bar) baz)
                loc_function_args(min_indent),
                // If there aren't any args, there may be a '=' or ':' after it.
                //
                // (It's a syntax error to write e.g. `foo bar =` - so if there
                // were any args, there is definitely no need to parse '=' or ':'!)
                //
                // Also, there may be a '.' for field access (e.g. `(foo).bar`),
                // but we only want to look for that if there weren't any args,
                // as if there were any args they'd have consumed it anyway
                // e.g. in `((foo bar) baz.blah)` the `.blah` will be consumed by the `baz` parser
                either!(
                    one_or_more!(skip_first!(char('.'), lowercase_ident())),
                    and!(space0(min_indent), equals_with_indent())
                )
            ))
        )),
        move |arena, state, loc_expr_with_extras| {
            // We parse the parenthetical expression *and* the arguments after it
            // in one region, so that (for example) the region for Apply includes its args.
            let (loc_expr, opt_extras) = loc_expr_with_extras.value;

            match opt_extras {
                Some(Either::First(loc_args)) => {
                    let mut allocated_args = Vec::with_capacity_in(loc_args.len(), arena);

                    for loc_arg in loc_args {
                        allocated_args.push(&*arena.alloc(loc_arg));
                    }

                    Ok((
                        Located {
                            region: loc_expr_with_extras.region,
                            value: Expr::Apply(
                                arena.alloc(loc_expr),
                                allocated_args,
                                CalledVia::Space,
                            ),
                        },
                        state,
                    ))
                }
                // '=' after optional spaces
                Some(Either::Second(Either::Second((spaces_before_equals, equals_indent)))) => {
                    let region = loc_expr.region;

                    // Re-parse the Expr as a Pattern.
                    let pattern = match expr_to_pattern(arena, &loc_expr.value) {
                        Ok(valid) => valid,
                        Err(fail) => return Err((fail, state)),
                    };

                    // Make sure we don't discard the spaces - might be comments in there!
                    let value = if spaces_before_equals.is_empty() {
                        pattern
                    } else {
                        Pattern::SpaceAfter(arena.alloc(pattern), spaces_before_equals)
                    };

                    let loc_first_pattern = Located { region, value };

                    // Continue parsing the expression as a Def.
                    let (spaces_after_equals, state) = space0(min_indent).parse(arena, state)?;
                    let (parsed_expr, state) =
                        parse_def_expr(min_indent, equals_indent, arena, state, loc_first_pattern)?;

                    let value = if spaces_after_equals.is_empty() {
                        parsed_expr
                    } else {
                        Expr::SpaceBefore(arena.alloc(parsed_expr), spaces_after_equals)
                    };

                    Ok((Located { value, region }, state))
                }
                // '.' and a record field immediately after ')', no optional spaces
                Some(Either::Second(Either::First(fields))) => {
                    let mut value = loc_expr.value;

                    for field in fields {
                        // Wrap the previous answer in the new one, so we end up
                        // with a nested Expr. That way, `foo.bar.baz` gets represented
                        // in the AST as if it had been written (foo.bar).baz all along.
                        value = Expr::Access(arena.alloc(value), field);
                    }

                    Ok((
                        Located {
                            region: loc_expr.region,
                            value,
                        },
                        state,
                    ))
                }
                None => Ok((loc_expr, state)),
            }
        },
    )
}

/// If the given Expr would parse the same way as a valid Pattern, convert it.
/// Example: (foo) could be either an Expr::Var("foo") or Pattern::Identifier("foo")
fn expr_to_pattern<'a>(arena: &'a Bump, expr: &Expr<'a>) -> Result<Pattern<'a>, Fail> {
    match expr {
        Expr::Var(module_parts, value) => {
            if module_parts.is_empty() {
                Ok(Pattern::Identifier(value))
            } else {
                Ok(Pattern::QualifiedIdentifier(MaybeQualified {
                    module_parts,
                    value,
                }))
            }
        }
        Expr::GlobalTag(value) => Ok(Pattern::GlobalTag(value)),
        Expr::PrivateTag(value) => Ok(Pattern::PrivateTag(value)),
        Expr::Apply(loc_val, loc_args, _) => {
            let region = loc_val.region;
            let value = expr_to_pattern(arena, &loc_val.value)?;
            let val_pattern = arena.alloc(Located { region, value });

            let mut arg_patterns = Vec::with_capacity_in(loc_args.len(), arena);

            for loc_arg in loc_args {
                let region = loc_arg.region;
                let value = expr_to_pattern(arena, &loc_arg.value)?;

                arg_patterns.push(Located { region, value });
            }

            let pattern = Pattern::Apply(val_pattern, arg_patterns.into_bump_slice());

            Ok(pattern)
        }

        Expr::SpaceBefore(sub_expr, spaces) => Ok(Pattern::SpaceBefore(
            arena.alloc(expr_to_pattern(arena, sub_expr)?),
            spaces,
        )),
        Expr::SpaceAfter(sub_expr, spaces) => Ok(Pattern::SpaceAfter(
            arena.alloc(expr_to_pattern(arena, sub_expr)?),
            spaces,
        )),

        Expr::ParensAround(sub_expr) | Expr::Nested(sub_expr) => expr_to_pattern(arena, sub_expr),

        Expr::Record {
            fields,
            update: None,
        } => {
            let mut loc_patterns = Vec::with_capacity_in(fields.len(), arena);

            for loc_assigned_field in fields {
                let region = loc_assigned_field.region;
                let value = assigned_expr_field_to_pattern(arena, &loc_assigned_field.value)?;

                loc_patterns.push(Located { region, value });
            }

            Ok(Pattern::RecordDestructure(loc_patterns))
        }

        Expr::Float(string) => Ok(Pattern::FloatLiteral(string)),
        Expr::Int(string) => Ok(Pattern::IntLiteral(string)),
        Expr::NonBase10Int {
            string,
            base,
            is_negative,
        } => Ok(Pattern::NonBase10Literal {
            string,
            base: *base,
            is_negative: *is_negative,
        }),
        Expr::Str(string) => Ok(Pattern::StrLiteral(string)),
        Expr::MalformedIdent(string) => Ok(Pattern::Malformed(string)),

        // These would not have parsed as patterns
        Expr::BlockStr(_)
        | Expr::AccessorFunction(_)
        | Expr::Access(_, _)
        | Expr::List(_)
        | Expr::Closure(_, _)
        | Expr::BinOp(_)
        | Expr::Defs(_, _)
        | Expr::If(_)
        | Expr::When(_, _)
        | Expr::MalformedClosure
        | Expr::PrecedenceConflict(_, _, _)
        | Expr::Record {
            update: Some(_), ..
        }
        | Expr::UnaryOp(_, _) => Err(Fail {
            attempting: Attempting::Def,
            reason: FailReason::InvalidPattern,
        }),
    }
}

/// use for expressions like { x: a + b }
pub fn assigned_expr_field_to_pattern<'a>(
    arena: &'a Bump,
    assigned_field: &AssignedField<'a, Expr<'a>>,
) -> Result<Pattern<'a>, Fail> {
    // the assigned fields always store spaces, but this slice is often empty
    Ok(match assigned_field {
        AssignedField::LabeledValue(name, spaces, value) => {
            let pattern = expr_to_pattern(arena, &value.value)?;
            let result = arena.alloc(Located {
                region: value.region,
                value: pattern,
            });
            if spaces.is_empty() {
                Pattern::RecordField(name.value, result)
            } else {
                Pattern::SpaceAfter(
                    arena.alloc(Pattern::RecordField(name.value, result)),
                    spaces,
                )
            }
        }
        AssignedField::LabelOnly(name) => Pattern::Identifier(name.value),
        AssignedField::SpaceBefore(nested, spaces) => Pattern::SpaceBefore(
            arena.alloc(assigned_expr_field_to_pattern(arena, nested)?),
            spaces,
        ),
        AssignedField::SpaceAfter(nested, spaces) => Pattern::SpaceAfter(
            arena.alloc(assigned_expr_field_to_pattern(arena, nested)?),
            spaces,
        ),
        AssignedField::Malformed(string) => Pattern::Malformed(string),
    })
}

/// Used for patterns like { x: Just _ }
pub fn assigned_pattern_field_to_pattern<'a>(
    arena: &'a Bump,
    assigned_field: &AssignedField<'a, Pattern<'a>>,
    backup_region: Region,
) -> Result<Located<Pattern<'a>>, Fail> {
    // the assigned fields always store spaces, but this slice is often empty
    Ok(match assigned_field {
        AssignedField::LabeledValue(name, spaces, value) => {
            let pattern = value.value.clone();
            let region = Region::span_across(&value.region, &value.region);
            let result = arena.alloc(Located {
                region: value.region,
                value: pattern,
            });
            if spaces.is_empty() {
                Located::at(region, Pattern::RecordField(name.value, result))
            } else {
                Located::at(
                    region,
                    Pattern::SpaceAfter(
                        arena.alloc(Pattern::RecordField(name.value, result)),
                        spaces,
                    ),
                )
            }
        }
        AssignedField::LabelOnly(name) => Located::at(name.region, Pattern::Identifier(name.value)),
        AssignedField::SpaceBefore(nested, spaces) => {
            let can_nested = assigned_pattern_field_to_pattern(arena, nested, backup_region)?;
            Located::at(
                can_nested.region,
                Pattern::SpaceBefore(arena.alloc(can_nested.value), spaces),
            )
        }
        AssignedField::SpaceAfter(nested, spaces) => {
            let can_nested = assigned_pattern_field_to_pattern(arena, nested, backup_region)?;
            Located::at(
                can_nested.region,
                Pattern::SpaceAfter(arena.alloc(can_nested.value), spaces),
            )
        }
        AssignedField::Malformed(string) => Located::at(backup_region, Pattern::Malformed(string)),
    })
}

/// A def beginning with a parenthetical pattern, for example:
///
/// (UserId userId) = ...
///
/// Note: Parenthetical patterns are a shorthand convenience, and may not have type annotations.
/// It would be too weird to parse; imagine `(UserId userId) : ...` above `(UserId userId) = ...`
pub fn loc_parenthetical_def<'a>(min_indent: u16) -> impl Parser<'a, Located<Expr<'a>>> {
    move |arena, state| {
        let (loc_tuple, state) = loc!(and!(
            space0_after(
                between!(
                    char('('),
                    space0_around(loc_pattern(min_indent), min_indent),
                    char(')')
                ),
                min_indent,
            ),
            equals_with_indent()
        ))
        .parse(arena, state)?;

        let region = loc_tuple.region;
        let (loc_first_pattern, equals_sign_indent) = loc_tuple.value;
        let (value, state) = parse_def_expr(
            min_indent,
            equals_sign_indent,
            arena,
            state,
            loc_first_pattern,
        )?;

        Ok((Located { value, region }, state))
    }
}

/// The '=' used in a def can't be followed by another '=' (or else it's actually
/// an "==") and also it can't be followed by '>' (or else it's actually an "=>")
fn equals_for_def<'a>() -> impl Parser<'a, ()> {
    not_followed_by(char('='), one_of!(char('='), char('>')))
}

/// A definition, consisting of one of these:
///
/// * A type alias using `:`
/// * A pattern followed by '=' and then an expression
/// * A type annotation
/// * A type annotation followed on the next line by a pattern, an `=`, and an expression
pub fn def<'a>(min_indent: u16) -> impl Parser<'a, Def<'a>> {
    // Indented more beyond the original indent.
    let indented_more = min_indent + 1;

    // Constant or annotation
    map_with_arena!(
        and!(
            // A pattern followed by '=' or ':'
            space0_after(loc_closure_param(min_indent), min_indent),
            either!(
                // Constant
                skip_first!(
                    equals_for_def(),
                    // Spaces after the '=' (at a normal indentation level) and then the expr.
                    // The expr itself must be indented more than the pattern and '='
                    space0_before(
                        loc!(move |arena, state| parse_expr(indented_more, arena, state)),
                        min_indent,
                    )
                ),
                // Annotation
                skip_first!(
                    char(':'),
                    // Spaces after the ':' (at a normal indentation level) and then the type.
                    // The type itself must be indented more than the pattern and ':'
                    space0_before(type_annotation::located(indented_more), indented_more)
                )
            )
        ),
        |arena: &'a Bump, (loc_pattern, expr_or_ann)| match expr_or_ann {
            Either::First(loc_expr) => Def::Body(arena.alloc(loc_pattern), arena.alloc(loc_expr)),
            Either::Second(loc_ann) => Def::Annotation(loc_pattern, loc_ann),
        }
    )
}

fn parse_def_expr<'a>(
    min_indent: u16,
    equals_sign_indent: u16,
    arena: &'a Bump,
    state: State<'a>,
    loc_first_pattern: Located<Pattern<'a>>,
) -> ParseResult<'a, Expr<'a>> {
    let original_indent = state.indent_col;

    if original_indent < min_indent {
        Err((
            Fail {
                attempting: state.attempting,
                reason: FailReason::OutdentedTooFar,
            },
            state,
        ))
    // `<` because '=' should be same indent or greater
    } else if equals_sign_indent < original_indent {
        panic!("TODO the = in this declaration seems outdented");
    } else {
        // Indented more beyond the original indent.
        let indented_more = original_indent + 1;

        then(
            attempt!(
                Attempting::Def,
                and!(
                    // Parse the body of the first def. It doesn't need any spaces
                    // around it parsed, because both the subsquent defs and the
                    // final body will have space1_before on them.
                    //
                    // It should be indented more than the original, and it will
                    // end when outdented again.
                    loc!(move |arena, state| parse_expr(indented_more, arena, state)),
                    and!(
                        // Optionally parse additional defs.
                        zero_or_more!(allocated(space1_before(
                            loc!(def(original_indent)),
                            original_indent,
                        ))),
                        // Parse the final expression that will be returned.
                        // It should be indented the same amount as the original.
                        space1_before(
                            loc!(move |arena, state: State<'a>| {
                                parse_expr(original_indent, arena, state)
                            }),
                            original_indent,
                        )
                    )
                )
            ),
            move |arena, state, (loc_first_body, (mut defs, loc_ret))| {
                let first_def: Def<'a> =
                    // TODO is there some way to eliminate this .clone() here?
                    Def::Body(arena.alloc(loc_first_pattern.clone()), arena.alloc(loc_first_body));

                let loc_first_def = Located {
                    value: first_def,
                    region: loc_first_pattern.region,
                };

                // Add the first def to the end of the defs. (It's fine that we
                // reorder the first one to the end, because canonicalize will
                // sort all these defs based on their mutual dependencies anyway. Only
                // their regions will ever be visible to the user.)
                defs.push(arena.alloc(loc_first_def));

                Ok((Expr::Defs(defs, arena.alloc(loc_ret)), state))
            },
        )
        .parse(arena, state)
    }
}

fn parse_def_signature<'a>(
    min_indent: u16,
    colon_indent: u16,
    arena: &'a Bump,
    state: State<'a>,
    loc_first_pattern: Located<Pattern<'a>>,
) -> ParseResult<'a, Expr<'a>> {
    let original_indent = state.indent_col;

    if original_indent < min_indent {
        Err((
            Fail {
                attempting: state.attempting,
                reason: FailReason::OutdentedTooFar,
            },
            state,
        ))
    // `<` because ':' should be same indent or greater
    } else if colon_indent < original_indent {
        panic!("TODO the : in this declaration seems outdented");
    } else {
        // Indented more beyond the original indent.
        let indented_more = original_indent + 1;

        then(
            attempt!(
                Attempting::Def,
                and!(
                    // Parse the body of the first def. It doesn't need any spaces
                    // around it parsed, because both the subsquent defs and the
                    // final body will have space1_before on them.
                    //
                    // It should be indented more than the original, and it will
                    // end when outdented again.
                    type_annotation::located(indented_more),
                    and!(
                        // Optionally parse additional defs.
                        zero_or_more!(allocated(space1_before(
                            loc!(def(original_indent)),
                            original_indent,
                        ))),
                        // Parse the final expression that will be returned.
                        // It should be indented the same amount as the original.
                        space1_before(
                            loc!(move |arena, state: State<'a>| {
                                parse_expr(original_indent, arena, state)
                            }),
                            original_indent,
                        )
                    )
                )
            ),
            move |arena, state, (loc_first_annotation, (mut defs, loc_ret))| {
                let pat: Located<Pattern<'a>> = loc_first_pattern.clone();
                let ann: Located<ast::TypeAnnotation<'a>> = loc_first_annotation;
                let first_def: Def<'a> =
                    // TODO is there some way to eliminate this .clone() here?
                    Def::Annotation(pat, ann);

                let loc_first_def = Located {
                    value: first_def,
                    region: loc_first_pattern.region,
                };

                // contrary to defs with an expression body, we must ensure the annotation comes just before its
                // corresponding definition (the one with the body).
                defs.insert(0, arena.alloc(loc_first_def));

                Ok((Expr::Defs(defs, arena.alloc(loc_ret)), state))
            },
        )
        .parse(arena, state)
    }
}

fn loc_function_arg<'a>(min_indent: u16) -> impl Parser<'a, Located<Expr<'a>>> {
    skip_first!(
        // If this is a reserved keyword ("if", "then", "case, "when"), then
        // it is not a function argument!
        not(reserved_keyword()),
        // Don't parse operators, because they have a higher precedence than function application.
        // If we encounter one, we're done parsing function args!
        move |arena, state| loc_parse_function_arg(min_indent, arena, state)
    )
}

fn loc_parse_function_arg<'a>(
    min_indent: u16,
    arena: &'a Bump,
    state: State<'a>,
) -> ParseResult<'a, Located<Expr<'a>>> {
    one_of!(
        loc_parenthetical_expr(min_indent),
        loc!(string_literal()),
        loc!(number_literal()),
        loc!(closure(min_indent)),
        loc!(record_literal(min_indent)),
        loc!(list_literal(min_indent)),
        loc!(unary_op(min_indent)),
        loc!(when::expr(min_indent)),
        loc!(if_expr(min_indent)),
        loc!(ident_without_apply())
    )
    .parse(arena, state)
}

fn reserved_keyword<'a>() -> impl Parser<'a, ()> {
    one_of!(
        string(keyword::IF),
        string(keyword::THEN),
        string(keyword::ELSE),
        string(keyword::WHEN),
        string(keyword::IS),
        string(keyword::AS)
    )
}

fn closure<'a>(min_indent: u16) -> impl Parser<'a, Expr<'a>> {
    map_with_arena!(
        skip_first!(
            // All closures start with a '\' - e.g. (\x -> x + 1)
            char('\\'),
            // Once we see the '\', we're committed to parsing this as a closure.
            // It may turn out to be malformed, but it is definitely a closure.
            optional(and!(
                // Parse the params
                attempt!(
                    Attempting::ClosureParams,
                    // Params are comma-separated
                    sep_by1(
                        char(','),
                        space0_around(loc_closure_param(min_indent), min_indent)
                    )
                ),
                skip_first!(
                    // Parse the -> which separates params from body
                    string("->"),
                    // Parse the body
                    attempt!(
                        Attempting::ClosureBody,
                        space0_before(
                            loc!(move |arena, state| parse_expr(min_indent, arena, state)),
                            min_indent,
                        )
                    )
                )
            ))
        ),
        |arena: &'a Bump, opt_contents| match opt_contents {
            None => Expr::MalformedClosure,
            Some((params, loc_body)) => Expr::Closure(arena.alloc(params), arena.alloc(loc_body)),
        }
    )
}

fn loc_closure_param<'a>(min_indent: u16) -> impl Parser<'a, Located<Pattern<'a>>> {
    move |arena, state| parse_closure_param(arena, state, min_indent)
}

fn parse_closure_param<'a>(
    arena: &'a Bump,
    state: State<'a>,
    min_indent: u16,
) -> ParseResult<'a, Located<Pattern<'a>>> {
    one_of!(
        // An ident is the most common param, e.g. \foo -> ...
        loc!(ident_pattern()),
        // Underscore is also common, e.g. \_ -> ...
        loc!(underscore_pattern()),
        // You can destructure records in params, e.g. \{ x, y } -> ...
        loc!(record_destructure(min_indent)),
        // If you wrap it in parens, you can match any arbitrary pattern at all.
        // e.g. \User.UserId userId -> ...
        between!(
            char('('),
            space0_around(loc_pattern(min_indent), min_indent),
            char(')')
        ),
        // The least common, but still allowed, e.g. \Foo -> ...
        loc_tag_pattern(min_indent)
    )
    .parse(arena, state)
}

fn loc_pattern<'a>(min_indent: u16) -> impl Parser<'a, Located<Pattern<'a>>> {
    one_of!(
        loc_parenthetical_pattern(min_indent),
        loc!(underscore_pattern()),
        loc_tag_pattern(min_indent),
        loc!(ident_pattern()),
        loc!(record_destructure(min_indent)),
        loc!(string_pattern()),
        loc!(number_pattern())
    )
}

fn loc_parenthetical_pattern<'a>(min_indent: u16) -> impl Parser<'a, Located<Pattern<'a>>> {
    between!(
        char('('),
        move |arena, state| loc_pattern(min_indent).parse(arena, state),
        char(')')
    )
}

fn number_pattern<'a>() -> impl Parser<'a, Pattern<'a>> {
    map_with_arena!(number_literal(), |arena, expr| {
        expr_to_pattern(arena, &expr).unwrap()
    })
}

fn string_pattern<'a>() -> impl Parser<'a, Pattern<'a>> {
    map!(
        crate::parse::string_literal::parse(),
        |result| match result {
            crate::parse::string_literal::StringLiteral::Line(string) =>
                Pattern::StrLiteral(string),
            crate::parse::string_literal::StringLiteral::Block(lines) =>
                Pattern::BlockStrLiteral(lines),
        }
    )
}

fn underscore_pattern<'a>() -> impl Parser<'a, Pattern<'a>> {
    map!(char('_'), |_| Pattern::Underscore)
}

fn record_destructure<'a>(min_indent: u16) -> impl Parser<'a, Pattern<'a>> {
    then(
        record_without_update!(loc_pattern(min_indent), min_indent),
        move |arena, state, assigned_fields| {
            let mut patterns = Vec::with_capacity_in(assigned_fields.len(), arena);
            for assigned_field in assigned_fields {
                match assigned_pattern_field_to_pattern(
                    arena,
                    &assigned_field.value,
                    assigned_field.region,
                ) {
                    Ok(pattern) => patterns.push(pattern),
                    Err(e) => return Err((e, state)),
                }
            }

            Ok((Pattern::RecordDestructure(patterns), state))
        },
    )
}

fn loc_tag_pattern<'a>(min_indent: u16) -> impl Parser<'a, Located<Pattern<'a>>> {
    map_with_arena!(
        and!(
            loc!(one_of!(
                map!(private_tag(), Pattern::PrivateTag),
                map!(global_tag(), Pattern::GlobalTag)
            )),
            // This can optionally be an applied pattern, e.g. (Foo bar) instead of (Foo)
            zero_or_more!(space1_before(loc_pattern(min_indent), min_indent))
        ),
        |arena: &'a Bump,
         (loc_tag, loc_args): (Located<Pattern<'a>>, Vec<'a, Located<Pattern<'a>>>)| {
            if loc_args.is_empty() {
                loc_tag
            } else {
                // TODO FIME this region doesn't cover the tag's
                // arguments; need to add them to the region!
                let region = loc_tag.region;
                let value = Pattern::Apply(&*arena.alloc(loc_tag), loc_args.into_bump_slice());

                Located { region, value }
            }
        }
    )
}

fn ident_pattern<'a>() -> impl Parser<'a, Pattern<'a>> {
    map!(lowercase_ident(), Pattern::Identifier)
}

<<<<<<< HEAD
pub fn when_expr<'a>(min_indent: u16) -> impl Parser<'a, Expr<'a>> {
    then(
        and!(
            when_with_indent(),
            attempt!(
                Attempting::WhenCondition,
                skip_second!(
                    space1_around(
                        loc!(move |arena, state| parse_expr(min_indent, arena, state)),
                        min_indent,
                    ),
                    string(keyword::IS)
                )
            )
        ),
        move |arena, state, (case_indent, loc_condition)| {
            if case_indent < min_indent {
                panic!("TODO case wasn't indented enough");
            }

            // Everything in the branches must be indented at least as much as the case itself.
            let min_indent = case_indent;

            let (branches, state) =
                attempt!(Attempting::WhenBranch, when_branches(min_indent)).parse(arena, state)?;
=======
mod when {
    use super::*;
>>>>>>> d0c02af6

    /// Parser for when expressions.
    pub fn expr<'a>(min_indent: u16) -> impl Parser<'a, Expr<'a>> {
        then(
            and!(
                when_with_indent(),
                attempt!(
                    Attempting::WhenCondition,
                    skip_second!(
                        space1_around(
                            loc!(move |arena, state| parse_expr(min_indent, arena, state)),
                            min_indent,
                        ),
                        string(keyword::IS)
                    )
                )
            ),
            move |arena, state, (case_indent, loc_condition)| {
                if case_indent < min_indent {
                    panic!("TODO case wasn't indented enough");
                }

<<<<<<< HEAD
pub fn when_branches<'a>(
    min_indent: u16,
) -> impl Parser<
    'a,
    Vec<
        'a,
        &'a (
            Vec<'a, (Located<Pattern<'a>>, Option<Located<Expr<'a>>>)>,
            Located<Expr<'a>>,
        ),
    >,
> {
    move |arena, state| {
        let mut branches: Vec<
            'a,
            &'a (
                Vec<'a, (Located<Pattern<'a>>, Option<Located<Expr<'a>>>)>,
                Located<Expr<'a>>,
            ),
        > = Vec::with_capacity_in(2, arena);
=======
                // Everything in the branches must be indented at least as much as the case itself.
                let min_indent = case_indent;
>>>>>>> d0c02af6

                let (branches, state) =
                    attempt!(Attempting::WhenBranch, branches(min_indent)).parse(arena, state)?;

<<<<<<< HEAD
        let (mut loc_first_pattern, state) = sep_by1(
            //            map!(and!(space0(min_indent), char('|')), |_| ()),
            //            space0_before(
            //                skip_first!(
            //                        string("if"),
            //                        space0_before(
            //                            loc!(move |arena, state| parse_expr(min_indent, arena, state)),
            //                            indented_more,
            //                        )
            //                    ),
            //                min_indent
            //            ),
            //        )
            map!(and!(space0(min_indent), char('|')), |_| ()),
            map!(
                space0_before(loc_pattern(min_indent), min_indent),
                |pattern| (pattern, None)
            ),
        )
        .parse(arena, state)?;
        let original_indent = state.indent_col;
        let indented_more = original_indent + 1;
        let (spaces_before_arrow, state) = space0(min_indent).parse(arena, state)?;

        // Record the spaces before the first "->", if any.
        if !spaces_before_arrow.is_empty() {
            let (last, guard) = loc_first_pattern.pop().unwrap();
            let region = last.region;
            let value = Pattern::SpaceAfter(arena.alloc(last.value), spaces_before_arrow);
            loc_first_pattern.push((Located { region, value }, guard));
        };

        // Parse the first "->" and the expression after it.
        let (loc_first_expr, mut state) = skip_first!(
            string("->"),
            // The expr must be indented more than the pattern preceding it
            space0_before(
                loc!(move |arena, state| parse_expr(indented_more, arena, state)),
                indented_more,
            )
=======
                Ok((Expr::When(arena.alloc(loc_condition), branches), state))
            },
>>>>>>> d0c02af6
        )
    }

    /// Parsing when with indentation.
    fn when_with_indent<'a>() -> impl Parser<'a, u16> {
        move |arena, state: State<'a>| {
            string(keyword::WHEN)
                .parse(arena, state)
                .map(|((), state)| (state.indent_col, state))
        }
    }

<<<<<<< HEAD
        let branch_parser = and!(
            then(
                sep_by1(
                    char('|'),
                    map!(
                        space0_around(loc_pattern(min_indent), min_indent),
                        |pattern| (pattern, None)
                    ),
                ),
                move |_arena, state, loc_patterns| {
                    if state.indent_col == original_indent {
                        Ok((loc_patterns, state))
                    } else {
                        panic!(
                            "TODO additional branch didn't have same indentation as first branch"
                        );
                    }
                },
            ),
            skip_first!(
                string("->"),
                space1_before(
                    loc!(move |arena, state| parse_expr(min_indent, arena, state)),
                    min_indent,
                )
            )
        );
=======
    /// Parsing branches of when conditional.
    fn branches<'a>(
        min_indent: u16,
    ) -> impl Parser<'a, Vec<'a, &'a (Vec<'a, Located<Pattern<'a>>>, Located<Expr<'a>>)>> {
        move |arena, state| {
            let mut branches: Vec<'a, &'a (Vec<'a, Located<Pattern<'a>>>, Located<Expr<'a>>)> =
                Vec::with_capacity_in(2, arena);

            // 1. Parse the first branch and get its indentation level. (It must be >= min_indent.)
            // 2. Parse the other branches. Their indentation levels must be == the first branch's.

            let (loc_first_pattern, state) = branch_alternatives(min_indent).parse(arena, state)?;
            let original_indent = loc_first_pattern.first().unwrap().region.start_col;
            let indented_more = original_indent + 1;

            // Parse the first "->" and the expression after it.
            let (loc_first_expr, mut state) = branch_result(indented_more).parse(arena, state)?;

            // Record this as the first branch, then optionally parse additional branches.
            branches.push(arena.alloc((loc_first_pattern, loc_first_expr)));

            let branch_parser = and!(
                then(
                    branch_alternatives(min_indent),
                    move |_arena, state, loc_patterns| {
                        if alternatives_indented_correctly(&loc_patterns, original_indent) {
                            Ok((loc_patterns, state))
                        } else {
                            panic!(
                                "TODO additional branch didn't have same indentation as first branch"
                            );
                        }
                    },
                ),
                branch_result(indented_more)
            );
>>>>>>> d0c02af6

            loop {
                match branch_parser.parse(arena, state) {
                    Ok((next_output, next_state)) => {
                        state = next_state;

                        branches.push(arena.alloc(next_output));
                    }
                    Err((_, old_state)) => {
                        state = old_state;

                        break;
                    }
                }
            }

            Ok((branches, state))
        }
    }

    /// Parsing alternative patterns in when branches.
    fn branch_alternatives<'a>(min_indent: u16) -> impl Parser<'a, Vec<'a, Located<Pattern<'a>>>> {
        sep_by1(
            char('|'),
            space0_around(loc_pattern(min_indent), min_indent),
        )
    }

    /// Check if alternatives of a when branch are indented correctly.
    fn alternatives_indented_correctly<'a>(
        loc_patterns: &'a Vec<'a, Located<Pattern<'a>>>,
        original_indent: u16,
    ) -> bool {
        let (first, rest) = loc_patterns.split_first().unwrap();
        let first_indented_correctly = first.region.start_col == original_indent;
        let rest_indented_correctly = rest
            .iter()
            .all(|pattern| pattern.region.start_col >= original_indent);
        first_indented_correctly && rest_indented_correctly
    }

    /// Parsing the righthandside of a branch in a when conditional.
    fn branch_result<'a>(indent: u16) -> impl Parser<'a, Located<Expr<'a>>> {
        skip_first!(
            string("->"),
            space0_before(
                loc!(move |arena, state| parse_expr(indent, arena, state)),
                indent,
            )
        )
    }
}

pub fn if_expr<'a>(min_indent: u16) -> impl Parser<'a, Expr<'a>> {
    map_with_arena!(
        and!(
            skip_first!(
                string(keyword::IF),
                space1_around(
                    loc!(move |arena, state| parse_expr(min_indent, arena, state)),
                    min_indent,
                )
            ),
            and!(
                skip_first!(
                    string(keyword::THEN),
                    space1_around(
                        loc!(move |arena, state| parse_expr(min_indent, arena, state)),
                        min_indent,
                    )
                ),
                skip_first!(
                    string(keyword::ELSE),
                    space1_before(
                        loc!(move |arena, state| parse_expr(min_indent, arena, state)),
                        min_indent,
                    )
                )
            )
        ),
        |arena: &'a Bump, (condition, (then_branch, else_branch))| {
            Expr::If(arena.alloc((condition, then_branch, else_branch)))
        }
    )
}

/// This is a helper function for parsing function args.
/// The rules for (-) are special-cased, and they come up in function args.
///
/// They work like this:
///
/// x - y  # "x minus y"
/// x-y    # "x minus y"
/// x- y   # "x minus y" (probably written in a rush)
/// x -y   # "call x, passing (-y)"
///
/// Since operators have higher precedence than function application,
/// any time we encounter a '-' it is unary iff it is both preceded by spaces
/// and is *not* followed by a whitespace character.
#[inline(always)]
fn unary_negate_function_arg<'a>(min_indent: u16) -> impl Parser<'a, Located<Expr<'a>>> {
    then(
        // Spaces, then '-', then *not* more spaces.
        not_followed_by(
            and!(
                space1(min_indent),
                either!(
                    // Try to parse a number literal *before* trying to parse unary negate,
                    // because otherwise (foo -1) will parse as (foo (Num.neg 1))
                    loc!(number_literal()),
                    loc!(char('-'))
                )
            ),
            one_of!(char(' '), char('#'), char('\n')),
        ),
        move |arena, state, (spaces, num_or_minus_char)| {
            match num_or_minus_char {
                Either::First(loc_num_literal) => Ok((loc_num_literal, state)),
                Either::Second(Located { region, .. }) => {
                    let loc_op = Located {
                        region,
                        value: UnaryOp::Negate,
                    };

                    // Continue parsing the function arg as normal.
                    let (loc_expr, state) = loc_function_arg(min_indent).parse(arena, state)?;
                    let region = Region {
                        start_col: loc_op.region.start_col,
                        start_line: loc_op.region.start_line,
                        end_col: loc_expr.region.end_col,
                        end_line: loc_expr.region.end_line,
                    };
                    let value = Expr::UnaryOp(arena.alloc(loc_expr), loc_op);
                    let loc_expr = Located {
                        // Start from where the unary op started,
                        // and end where its argument expr ended.
                        // This is relevant in case (for example)
                        // we have an expression involving parens,
                        // for example `-(foo bar)`
                        region,
                        value,
                    };

                    // spaces can be empy if it's all space characters (no newlines or comments).
                    let value = if spaces.is_empty() {
                        loc_expr.value
                    } else {
                        Expr::SpaceBefore(arena.alloc(loc_expr.value), spaces)
                    };

                    Ok((
                        Located {
                            region: loc_expr.region,
                            value,
                        },
                        state,
                    ))
                }
            }
        },
    )
}

fn loc_function_args<'a>(min_indent: u16) -> impl Parser<'a, Vec<'a, Located<Expr<'a>>>> {
    one_or_more!(one_of!(
        unary_negate_function_arg(min_indent),
        space1_before(loc_function_arg(min_indent), min_indent)
    ))
}

/// When we parse an ident like `foo ` it could be any of these:
///
/// 1. A standalone variable with trailing whitespace (e.g. because an operator is next)
/// 2. The beginning of a function call (e.g. `foo bar baz`)
/// 3. The beginning of a defniition (e.g. `foo =`)
/// 4. The beginning of a type annotation (e.g. `foo :`)
/// 5. A reserved keyword (e.g. `if ` or `case `), meaning we should do something else.
pub fn ident_etc<'a>(min_indent: u16) -> impl Parser<'a, Expr<'a>> {
    then(
        and!(
            loc!(ident()),
            optional(either!(
                // There may optionally be function args after this ident
                loc_function_args(min_indent),
                // If there aren't any args, there may be a '=' or ':' after it.
                // (It's a syntax error to write e.g. `foo bar =` - so if there
                // were any args, there is definitely no need to parse '=' or ':'!)
                and!(
                    space0(min_indent),
                    either!(equals_with_indent(), colon_with_indent())
                )
            ))
        ),
        move |arena, state, (loc_ident, opt_extras)| {
            // This appears to be a var, keyword, or function application.
            match opt_extras {
                Some(Either::First(loc_args)) => {
                    let loc_expr = Located {
                        region: loc_ident.region,
                        value: ident_to_expr(arena, loc_ident.value),
                    };

                    let mut allocated_args = Vec::with_capacity_in(loc_args.len(), arena);

                    for loc_arg in loc_args {
                        allocated_args.push(&*arena.alloc(loc_arg));
                    }

                    Ok((
                        Expr::Apply(arena.alloc(loc_expr), allocated_args, CalledVia::Space),
                        state,
                    ))
                }
                Some(Either::Second((spaces_before_equals, Either::First(equals_indent)))) => {
                    let pattern: Pattern<'a> = Pattern::from_ident(arena, loc_ident.value);
                    let value = if spaces_before_equals.is_empty() {
                        pattern
                    } else {
                        Pattern::SpaceAfter(arena.alloc(pattern), spaces_before_equals)
                    };
                    let region = loc_ident.region;
                    let loc_pattern = Located { region, value };
                    let (spaces_after_equals, state) = space0(min_indent).parse(arena, state)?;
                    let (parsed_expr, state) =
                        parse_def_expr(min_indent, equals_indent, arena, state, loc_pattern)?;

                    let answer = if spaces_after_equals.is_empty() {
                        parsed_expr
                    } else {
                        Expr::SpaceBefore(arena.alloc(parsed_expr), spaces_after_equals)
                    };

                    Ok((answer, state))
                }
                Some(Either::Second((spaces_before_colon, Either::Second(colon_indent)))) => {
                    let pattern: Pattern<'a> = Pattern::from_ident(arena, loc_ident.value);
                    let value = if spaces_before_colon.is_empty() {
                        pattern
                    } else {
                        Pattern::SpaceAfter(arena.alloc(pattern), spaces_before_colon)
                    };
                    let region = loc_ident.region;
                    let loc_pattern = Located { region, value };
                    let (spaces_after_equals, state) = space0(min_indent).parse(arena, state)?;
                    let (parsed_expr, state) =
                        parse_def_signature(min_indent, colon_indent, arena, state, loc_pattern)?;

                    let answer = if spaces_after_equals.is_empty() {
                        parsed_expr
                    } else {
                        Expr::SpaceBefore(arena.alloc(parsed_expr), spaces_after_equals)
                    };

                    Ok((answer, state))
                }
                None => {
                    let ident = loc_ident.value.clone();

                    Ok((ident_to_expr(arena, ident), state))
                }
            }
        },
    )
}

pub fn ident_without_apply<'a>() -> impl Parser<'a, Expr<'a>> {
    then(loc!(ident()), move |arena, state, loc_ident| {
        Ok((ident_to_expr(arena, loc_ident.value), state))
    })
}

/// Like equals_for_def(), except it produces the indent_col of the state rather than ()
pub fn equals_with_indent<'a>() -> impl Parser<'a, u16> {
    move |_arena, state: State<'a>| {
        let mut iter = state.input.chars();

        match iter.next() {
            Some(ch) if ch == '=' => {
                match iter.peekable().peek() {
                    // The '=' must not be followed by another `=` or `>`
                    // (See equals_for_def() for explanation)
                    Some(next_ch) if next_ch != &'=' && next_ch != &'>' => {
                        Ok((state.indent_col, state.advance_without_indenting(1)?))
                    }
                    Some(next_ch) => Err(unexpected(*next_ch, 0, state, Attempting::Def)),
                    None => Err(unexpected_eof(
                        1,
                        Attempting::Def,
                        state.advance_without_indenting(1)?,
                    )),
                }
            }
            Some(ch) => Err(unexpected(ch, 0, state, Attempting::Def)),
            None => Err(unexpected_eof(0, Attempting::Def, state)),
        }
    }
}

pub fn colon_with_indent<'a>() -> impl Parser<'a, u16> {
    move |_arena, state: State<'a>| {
        let mut iter = state.input.chars();

        match iter.next() {
            Some(ch) if ch == ':' => {
                match iter.peekable().peek() {
                    // The ':' must not be followed by `=`
                    Some(next_ch) if next_ch != &':' && next_ch != &'=' => {
                        Ok((state.indent_col, state.advance_without_indenting(1)?))
                    }
                    Some(next_ch) => Err(unexpected(*next_ch, 0, state, Attempting::Def)),
                    None => Err(unexpected_eof(
                        1,
                        Attempting::Def,
                        state.advance_without_indenting(1)?,
                    )),
                }
            }
            Some(ch) => Err(unexpected(ch, 0, state, Attempting::Def)),
            None => Err(unexpected_eof(0, Attempting::Def, state)),
        }
    }
}

<<<<<<< HEAD
pub fn when_with_indent<'a>() -> impl Parser<'a, u16> {
    move |arena, state: State<'a>| {
        string(keyword::WHEN)
            .parse(arena, state)
            .map(|((), state)| (state.indent_col, state))
    }
}

=======
>>>>>>> d0c02af6
fn ident_to_expr<'a>(arena: &'a Bump, src: Ident<'a>) -> Expr<'a> {
    match src {
        Ident::GlobalTag(string) => Expr::GlobalTag(string),
        Ident::PrivateTag(string) => Expr::PrivateTag(string),
        Ident::Access(info) => {
            let mut iter = info.value.iter();

            // The first value in the iterator is the variable name,
            // e.g. `foo` in `foo.bar.baz`
            let mut answer = match iter.next() {
                Some(var) => Expr::Var(info.module_parts, var),
                None => {
                    panic!("Parsed an Ident::Access with no parts");
                }
            };

            // The remaining items in the iterator are record field accesses,
            // e.g. `bar` in `foo.bar.baz`, followed by `baz`
            for field in iter {
                // Wrap the previous answer in the new one, so we end up
                // with a nested Expr. That way, `foo.bar.baz` gets represented
                // in the AST as if it had been written (foo.bar).baz all along.
                answer = Expr::Access(arena.alloc(answer), field);
            }

            answer
        }
        Ident::AccessorFunction(string) => Expr::AccessorFunction(string),
        Ident::Malformed(string) => Expr::MalformedIdent(string),
    }
}

fn binop<'a>() -> impl Parser<'a, BinOp> {
    one_of!(
        // Sorted from highest to lowest predicted usage in practice,
        // so that successful matches shorrt-circuit as early as possible.
        // The only exception to this is that operators which begin
        // with other valid operators (e.g. "<=" begins with "<") must
        // come before the shorter ones; otherwise, they will never
        // be reached because the shorter one will pass and consume!
        map!(string("|>"), |_| BinOp::Pizza),
        map!(string("=="), |_| BinOp::Equals),
        map!(string("!="), |_| BinOp::NotEquals),
        map!(string("&&"), |_| BinOp::And),
        map!(string("||"), |_| BinOp::Or),
        map!(char('+'), |_| BinOp::Plus),
        map!(char('*'), |_| BinOp::Star),
        map!(char('-'), |_| BinOp::Minus),
        map!(string("//"), |_| BinOp::DoubleSlash),
        map!(char('/'), |_| BinOp::Slash),
        map!(string("<="), |_| BinOp::LessThanOrEq),
        map!(char('<'), |_| BinOp::LessThan),
        map!(string(">="), |_| BinOp::GreaterThanOrEq),
        map!(char('>'), |_| BinOp::GreaterThan),
        map!(char('^'), |_| BinOp::Caret),
        map!(string("%%"), |_| BinOp::DoublePercent),
        map!(char('%'), |_| BinOp::Percent)
    )
}

pub fn list_literal<'a>(min_indent: u16) -> impl Parser<'a, Expr<'a>> {
    let elems = collection!(
        char('['),
        loc!(expr(min_indent)),
        char(','),
        char(']'),
        min_indent
    );

    parser::attempt(
        Attempting::List,
        map_with_arena!(elems, |arena, parsed_elems: Vec<'a, Located<Expr<'a>>>| {
            let mut allocated = Vec::with_capacity_in(parsed_elems.len(), arena);

            for parsed_elem in parsed_elems {
                allocated.push(&*arena.alloc(parsed_elem));
            }

            Expr::List(allocated)
        }),
    )
}

// Parser<'a, Vec<'a, Located<AssignedField<'a, S>>>>
pub fn record_literal<'a>(min_indent: u16) -> impl Parser<'a, Expr<'a>> {
    then(
        and!(
            attempt!(
                Attempting::Record,
                record!(loc!(expr(min_indent)), min_indent)
            ),
            optional(and!(
                space0(min_indent),
                either!(equals_with_indent(), colon_with_indent())
            ))
        ),
        move |arena, state, ((opt_update, loc_assigned_fields), opt_def)| match opt_def {
            None => {
                // This is a record literal, not a destructure.
                let mut value = Expr::Record {
                    update: opt_update.map(|loc_expr| &*arena.alloc(loc_expr)),
                    fields: loc_assigned_fields.value,
                };

                // there can be field access, e.g. `{ x : 4 }.x`
                let (accesses, state) =
                    optional(one_or_more!(skip_first!(char('.'), lowercase_ident())))
                        .parse(arena, state)?;

                if let Some(fields) = accesses {
                    for field in fields {
                        // Wrap the previous answer in the new one, so we end up
                        // with a nested Expr. That way, `foo.bar.baz` gets represented
                        // in the AST as if it had been written (foo.bar).baz all along.
                        value = Expr::Access(arena.alloc(value), field);
                    }
                }

                Ok((value, state))
            }
            Some((spaces_before_equals, Either::First(equals_indent))) => {
                // This is a record destructure def.
                let region = loc_assigned_fields.region;
                let assigned_fields = loc_assigned_fields.value;
                let mut loc_patterns = Vec::with_capacity_in(assigned_fields.len(), arena);

                for loc_assigned_field in assigned_fields {
                    let region = loc_assigned_field.region;
                    match assigned_expr_field_to_pattern(arena, &loc_assigned_field.value) {
                        Ok(value) => loc_patterns.push(Located { region, value }),
                        // an Expr became a pattern that should not be.
                        Err(e) => return Err((e, state)),
                    }
                }

                let pattern = Pattern::RecordDestructure(loc_patterns);
                let value = if spaces_before_equals.is_empty() {
                    pattern
                } else {
                    Pattern::SpaceAfter(arena.alloc(pattern), spaces_before_equals)
                };
                let loc_pattern = Located { region, value };
                let (spaces_after_equals, state) = space0(min_indent).parse(arena, state)?;

                let (parsed_expr, state) =
                    parse_def_expr(min_indent, equals_indent, arena, state, loc_pattern)?;

                let answer = if spaces_after_equals.is_empty() {
                    parsed_expr
                } else {
                    Expr::SpaceBefore(arena.alloc(parsed_expr), spaces_after_equals)
                };

                Ok((answer, state))
            }
            Some((spaces_before_colon, Either::Second(colon_indent))) => {
                // This is a record type annotation
                let region = loc_assigned_fields.region;
                let assigned_fields = loc_assigned_fields.value;
                let mut loc_patterns = Vec::with_capacity_in(assigned_fields.len(), arena);

                for loc_assigned_field in assigned_fields {
                    let region = loc_assigned_field.region;
                    match assigned_expr_field_to_pattern(arena, &loc_assigned_field.value) {
                        Ok(value) => loc_patterns.push(Located { region, value }),
                        // an Expr became a pattern that should not be.
                        Err(e) => return Err((e, state)),
                    }
                }

                let pattern = Pattern::RecordDestructure(loc_patterns);
                let value = if spaces_before_colon.is_empty() {
                    pattern
                } else {
                    Pattern::SpaceAfter(arena.alloc(pattern), spaces_before_colon)
                };
                let loc_pattern = Located { region, value };
                let (spaces_after_equals, state) = space0(min_indent).parse(arena, state)?;
                let (parsed_expr, state) =
                    parse_def_signature(min_indent, colon_indent, arena, state, loc_pattern)?;

                let answer = if spaces_after_equals.is_empty() {
                    parsed_expr
                } else {
                    Expr::SpaceBefore(arena.alloc(parsed_expr), spaces_after_equals)
                };

                Ok((answer, state))
            }
        },
    )
}

/// This is mainly for matching tags in closure params, e.g. \@Foo -> ...
fn private_tag<'a>() -> impl Parser<'a, &'a str> {
    // TODO should be refactored so the name is not allocated again.
    map_with_arena!(
        skip_first!(char('@'), global_tag()),
        |arena: &'a Bump, name: &'a str| {
            use bumpalo::collections::string::String;
            let mut buf = String::with_capacity_in(1 + name.len(), arena);
            buf.push('@');
            buf.push_str(name);
            buf.into_bump_str()
        }
    )
}

/// This is mainly for matching tags in closure params, e.g. \Foo -> ...
fn global_tag<'a>() -> impl Parser<'a, &'a str> {
    global_tag_or_ident(|first_char| first_char.is_uppercase())
}

pub fn string_literal<'a>() -> impl Parser<'a, Expr<'a>> {
    map!(
        crate::parse::string_literal::parse(),
        |result| match result {
            crate::parse::string_literal::StringLiteral::Line(string) => Expr::Str(string),
            crate::parse::string_literal::StringLiteral::Block(lines) => Expr::BlockStr(lines),
        }
    )
}<|MERGE_RESOLUTION|>--- conflicted
+++ resolved
@@ -853,36 +853,8 @@
     map!(lowercase_ident(), Pattern::Identifier)
 }
 
-<<<<<<< HEAD
-pub fn when_expr<'a>(min_indent: u16) -> impl Parser<'a, Expr<'a>> {
-    then(
-        and!(
-            when_with_indent(),
-            attempt!(
-                Attempting::WhenCondition,
-                skip_second!(
-                    space1_around(
-                        loc!(move |arena, state| parse_expr(min_indent, arena, state)),
-                        min_indent,
-                    ),
-                    string(keyword::IS)
-                )
-            )
-        ),
-        move |arena, state, (case_indent, loc_condition)| {
-            if case_indent < min_indent {
-                panic!("TODO case wasn't indented enough");
-            }
-
-            // Everything in the branches must be indented at least as much as the case itself.
-            let min_indent = case_indent;
-
-            let (branches, state) =
-                attempt!(Attempting::WhenBranch, when_branches(min_indent)).parse(arena, state)?;
-=======
 mod when {
     use super::*;
->>>>>>> d0c02af6
 
     /// Parser for when expressions.
     pub fn expr<'a>(min_indent: u16) -> impl Parser<'a, Expr<'a>> {
@@ -905,80 +877,14 @@
                     panic!("TODO case wasn't indented enough");
                 }
 
-<<<<<<< HEAD
-pub fn when_branches<'a>(
-    min_indent: u16,
-) -> impl Parser<
-    'a,
-    Vec<
-        'a,
-        &'a (
-            Vec<'a, (Located<Pattern<'a>>, Option<Located<Expr<'a>>>)>,
-            Located<Expr<'a>>,
-        ),
-    >,
-> {
-    move |arena, state| {
-        let mut branches: Vec<
-            'a,
-            &'a (
-                Vec<'a, (Located<Pattern<'a>>, Option<Located<Expr<'a>>>)>,
-                Located<Expr<'a>>,
-            ),
-        > = Vec::with_capacity_in(2, arena);
-=======
                 // Everything in the branches must be indented at least as much as the case itself.
                 let min_indent = case_indent;
->>>>>>> d0c02af6
 
                 let (branches, state) =
                     attempt!(Attempting::WhenBranch, branches(min_indent)).parse(arena, state)?;
 
-<<<<<<< HEAD
-        let (mut loc_first_pattern, state) = sep_by1(
-            //            map!(and!(space0(min_indent), char('|')), |_| ()),
-            //            space0_before(
-            //                skip_first!(
-            //                        string("if"),
-            //                        space0_before(
-            //                            loc!(move |arena, state| parse_expr(min_indent, arena, state)),
-            //                            indented_more,
-            //                        )
-            //                    ),
-            //                min_indent
-            //            ),
-            //        )
-            map!(and!(space0(min_indent), char('|')), |_| ()),
-            map!(
-                space0_before(loc_pattern(min_indent), min_indent),
-                |pattern| (pattern, None)
-            ),
-        )
-        .parse(arena, state)?;
-        let original_indent = state.indent_col;
-        let indented_more = original_indent + 1;
-        let (spaces_before_arrow, state) = space0(min_indent).parse(arena, state)?;
-
-        // Record the spaces before the first "->", if any.
-        if !spaces_before_arrow.is_empty() {
-            let (last, guard) = loc_first_pattern.pop().unwrap();
-            let region = last.region;
-            let value = Pattern::SpaceAfter(arena.alloc(last.value), spaces_before_arrow);
-            loc_first_pattern.push((Located { region, value }, guard));
-        };
-
-        // Parse the first "->" and the expression after it.
-        let (loc_first_expr, mut state) = skip_first!(
-            string("->"),
-            // The expr must be indented more than the pattern preceding it
-            space0_before(
-                loc!(move |arena, state| parse_expr(indented_more, arena, state)),
-                indented_more,
-            )
-=======
                 Ok((Expr::When(arena.alloc(loc_condition), branches), state))
             },
->>>>>>> d0c02af6
         )
     }
 
@@ -991,55 +897,27 @@
         }
     }
 
-<<<<<<< HEAD
-        let branch_parser = and!(
-            then(
-                sep_by1(
-                    char('|'),
-                    map!(
-                        space0_around(loc_pattern(min_indent), min_indent),
-                        |pattern| (pattern, None)
-                    ),
-                ),
-                move |_arena, state, loc_patterns| {
-                    if state.indent_col == original_indent {
-                        Ok((loc_patterns, state))
-                    } else {
-                        panic!(
-                            "TODO additional branch didn't have same indentation as first branch"
-                        );
-                    }
-                },
-            ),
-            skip_first!(
-                string("->"),
-                space1_before(
-                    loc!(move |arena, state| parse_expr(min_indent, arena, state)),
-                    min_indent,
-                )
-            )
-        );
-=======
     /// Parsing branches of when conditional.
     fn branches<'a>(
         min_indent: u16,
-    ) -> impl Parser<'a, Vec<'a, &'a (Vec<'a, Located<Pattern<'a>>>, Located<Expr<'a>>)>> {
+    ) -> impl Parser<'a, Vec<'a, &'a (Vec<'a, (Located<Pattern<'a>>, Option<Located<Expr<'a>>>)>, Located<Expr<'a>>)>> {
         move |arena, state| {
-            let mut branches: Vec<'a, &'a (Vec<'a, Located<Pattern<'a>>>, Located<Expr<'a>>)> =
+            let mut branches: Vec<'a, &'a (Vec<'a, (Located<Pattern<'a>>, Option<Located<Expr<'a>>>)>, Located<Expr<'a>>)> =
                 Vec::with_capacity_in(2, arena);
 
             // 1. Parse the first branch and get its indentation level. (It must be >= min_indent.)
             // 2. Parse the other branches. Their indentation levels must be == the first branch's.
 
-            let (loc_first_pattern, state) = branch_alternatives(min_indent).parse(arena, state)?;
-            let original_indent = loc_first_pattern.first().unwrap().region.start_col;
+            let (loc_first_patterns, state) = branch_alternatives(min_indent).parse(arena, state)?;
+            let (loc_first_pattern, _first_guard) = loc_first_patterns.first().unwrap();
+            let original_indent = loc_first_pattern.region.start_col;
             let indented_more = original_indent + 1;
 
             // Parse the first "->" and the expression after it.
             let (loc_first_expr, mut state) = branch_result(indented_more).parse(arena, state)?;
 
             // Record this as the first branch, then optionally parse additional branches.
-            branches.push(arena.alloc((loc_first_pattern, loc_first_expr)));
+            branches.push(arena.alloc((loc_first_patterns, loc_first_expr)));
 
             let branch_parser = and!(
                 then(
@@ -1056,7 +934,6 @@
                 ),
                 branch_result(indented_more)
             );
->>>>>>> d0c02af6
 
             loop {
                 match branch_parser.parse(arena, state) {
@@ -1078,23 +955,23 @@
     }
 
     /// Parsing alternative patterns in when branches.
-    fn branch_alternatives<'a>(min_indent: u16) -> impl Parser<'a, Vec<'a, Located<Pattern<'a>>>> {
+    fn branch_alternatives<'a>(min_indent: u16) -> impl Parser<'a, Vec<'a, (Located<Pattern<'a>>, Option<Located<Expr<'a>>>)>> {
         sep_by1(
             char('|'),
-            space0_around(loc_pattern(min_indent), min_indent),
+            map!(space0_around(loc_pattern(min_indent), min_indent), |pattern| (pattern, None)),
         )
     }
 
     /// Check if alternatives of a when branch are indented correctly.
     fn alternatives_indented_correctly<'a>(
-        loc_patterns: &'a Vec<'a, Located<Pattern<'a>>>,
+        loc_patterns: &'a Vec<'a, (Located<Pattern<'a>>, Option<Located<Expr<'a>>>)>,
         original_indent: u16,
     ) -> bool {
-        let (first, rest) = loc_patterns.split_first().unwrap();
+        let ((first, _first_guard), rest) = loc_patterns.split_first().unwrap();
         let first_indented_correctly = first.region.start_col == original_indent;
         let rest_indented_correctly = rest
             .iter()
-            .all(|pattern| pattern.region.start_col >= original_indent);
+            .all(|(pattern, _guard)| pattern.region.start_col >= original_indent);
         first_indented_correctly && rest_indented_correctly
     }
 
@@ -1380,17 +1257,6 @@
     }
 }
 
-<<<<<<< HEAD
-pub fn when_with_indent<'a>() -> impl Parser<'a, u16> {
-    move |arena, state: State<'a>| {
-        string(keyword::WHEN)
-            .parse(arena, state)
-            .map(|((), state)| (state.indent_col, state))
-    }
-}
-
-=======
->>>>>>> d0c02af6
 fn ident_to_expr<'a>(arena: &'a Bump, src: Ident<'a>) -> Expr<'a> {
     match src {
         Ident::GlobalTag(string) => Expr::GlobalTag(string),
