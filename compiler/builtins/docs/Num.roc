--- conflicted
+++ resolved
@@ -832,7 +832,6 @@
 divTrunc : Int a, Int a -> Int a
 
 ## Obtain the remainder (truncating modulo) from the division of two integers.
-<<<<<<< HEAD
 ##
 ## `a % b` is shorthand for `Num.rem a b`.
 ##
@@ -842,17 +841,6 @@
 ##
 ## >>> -8 % -3
 ##
-=======
-##
-## `a % b` is shorthand for `Num.rem a b`.
-##
-## >>> 5 % 7
-##
-## >>> Num.rem 5 7
-##
-## >>> -8 % -3
-##
->>>>>>> 5022b202
 ## >>> Num.rem -8 -3
 rem : Int a, Int a -> Int a
 
@@ -1124,17 +1112,10 @@
 ##
 ## >>> Num.pi
 ## >>>     |> Num.div 2.0
-<<<<<<< HEAD
 div : Frac a, Frac a -> Frac a
 
 ## Raises a [Frac] to the power of another [Frac].
-=======
-div : Float a, Float a -> Float a
-
-## Raises a [Float] to the power of another [Float].
->>>>>>> 5022b202
-##
-## `
+##
 ## For an [Int] alternative to this function, see [Num.raise].
 pow : Frac a, Frac a -> Frac a
 
