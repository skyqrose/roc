use roc_collections::all::{default_hasher, MutMap, MutSet};
use roc_module::ident::TagName;
use roc_module::symbol::Symbol;
use roc_region::all::{Located, Region};
use roc_types::solved_types::{BuiltinAlias, SolvedType};
use roc_types::subs::VarId;
use std::collections::HashMap;

#[derive(Clone, Copy, Debug)]
pub enum Mode {
    Standard,
    Uniqueness,
}

pub struct StdLib {
    pub mode: Mode,
    pub types: MutMap<Symbol, (SolvedType, Region)>,
    pub aliases: MutMap<Symbol, BuiltinAlias>,
    pub applies: MutSet<Symbol>,
}

pub fn standard_stdlib() -> StdLib {
    StdLib {
        mode: Mode::Standard,
        types: types(),
        aliases: aliases(),
        applies: vec![
            Symbol::LIST_LIST,
            Symbol::SET_SET,
            Symbol::MAP_MAP,
            Symbol::STR_STR,
        ]
        .into_iter()
        .collect(),
    }
}

/// Keep this up to date by hand! It's the number of builtin aliases that are imported by default.
const NUM_BUILTIN_IMPORTS: usize = 7;

/// These can be shared between definitions, they will get instantiated when converted to Type
const TVAR1: VarId = VarId::from_u32(1);
const TVAR2: VarId = VarId::from_u32(2);
const TVAR3: VarId = VarId::from_u32(3);

pub fn aliases() -> MutMap<Symbol, BuiltinAlias> {
    let mut aliases = HashMap::with_capacity_and_hasher(NUM_BUILTIN_IMPORTS, default_hasher());

    let mut add_alias = |symbol, alias| {
        debug_assert!(
            !aliases.contains_key(&symbol),
            "Duplicate alias definition for {:?}",
            symbol
        );

        // TODO instead of using Region::zero for all of these,
        // instead use the Region where they were defined in their
        // source .roc files! This can give nicer error messages.
        aliases.insert(symbol, alias);
    };

    let single_private_tag = |symbol, targs| {
        SolvedType::TagUnion(
            vec![(TagName::Private(symbol), targs)],
            Box::new(SolvedType::EmptyTagUnion),
        )
    };

    // Num range : [ @Num range ]
    add_alias(
        Symbol::NUM_NUM,
        BuiltinAlias {
            region: Region::zero(),
            vars: vec![Located::at(Region::zero(), "range".into())],
            typ: single_private_tag(Symbol::NUM_AT_NUM, vec![flex(TVAR1)]),
        },
    );

    // Integer : [ @Integer ]
    add_alias(
        Symbol::NUM_INTEGER,
        BuiltinAlias {
            region: Region::zero(),
            vars: Vec::new(),
            typ: single_private_tag(Symbol::NUM_AT_INTEGER, Vec::new()),
        },
    );

    // Int : Num Integer
    add_alias(
        Symbol::NUM_INT,
        BuiltinAlias {
            region: Region::zero(),
            vars: Vec::new(),
            typ: SolvedType::Apply(
                Symbol::NUM_NUM,
                vec![SolvedType::Apply(Symbol::NUM_INTEGER, Vec::new())],
            ),
        },
    );

    // FloatingPoint : [ @FloatingPoint ]
    add_alias(
        Symbol::NUM_FLOATINGPOINT,
        BuiltinAlias {
            region: Region::zero(),
            vars: Vec::new(),
            typ: single_private_tag(Symbol::NUM_AT_FLOATINGPOINT, Vec::new()),
        },
    );

    // Float : Num FloatingPoint
    add_alias(
        Symbol::NUM_FLOAT,
        BuiltinAlias {
            region: Region::zero(),
            vars: Vec::new(),
            typ: SolvedType::Apply(
                Symbol::NUM_NUM,
                vec![SolvedType::Apply(Symbol::NUM_FLOATINGPOINT, Vec::new())],
            ),
        },
    );

    // Bool : [ True, False ]
    add_alias(
        Symbol::BOOL_BOOL,
        BuiltinAlias {
            region: Region::zero(),
            vars: Vec::new(),
            typ: SolvedType::TagUnion(
                vec![
                    (TagName::Global("True".into()), Vec::new()),
                    (TagName::Global("False".into()), Vec::new()),
                ],
                Box::new(SolvedType::EmptyTagUnion),
            ),
        },
    );

    // Result a e : [ Ok a, Err e ]
    add_alias(
        Symbol::RESULT_RESULT,
        BuiltinAlias {
            region: Region::zero(),
            vars: vec![
                Located::at(Region::zero(), "a".into()),
                Located::at(Region::zero(), "e".into()),
            ],
            typ: SolvedType::TagUnion(
                vec![
                    (TagName::Global("Ok".into()), vec![flex(TVAR1)]),
                    (TagName::Global("Err".into()), vec![flex(TVAR2)]),
                ],
                Box::new(SolvedType::EmptyTagUnion),
            ),
        },
    );

    aliases
}

pub fn types() -> MutMap<Symbol, (SolvedType, Region)> {
    let mut types = HashMap::with_capacity_and_hasher(NUM_BUILTIN_IMPORTS, default_hasher());

    let mut add_type = |symbol, typ| {
        debug_assert!(
            !types.contains_key(&symbol),
            "Duplicate type definition for {:?}",
            symbol
        );

        // TODO instead of using Region::zero for all of these,
        // instead use the Region where they were defined in their
        // source .roc files! This can give nicer error messages.
        types.insert(symbol, (typ, Region::zero()));
    };

    // Num module

    // add or (+) : Num a, Num a -> Num a
    add_type(
        Symbol::NUM_ADD,
        SolvedType::Func(
            vec![num_type(flex(TVAR1)), num_type(flex(TVAR1))],
            Box::new(num_type(flex(TVAR1))),
        ),
    );

    // sub or (-) : Num a, Num a -> Num a
    add_type(
        Symbol::NUM_SUB,
        SolvedType::Func(
            vec![num_type(flex(TVAR1)), num_type(flex(TVAR1))],
            Box::new(num_type(flex(TVAR1))),
        ),
    );

    // mul or (*) : Num a, Num a -> Num a
    add_type(
        Symbol::NUM_MUL,
        SolvedType::Func(
            vec![num_type(flex(TVAR1)), num_type(flex(TVAR1))],
            Box::new(num_type(flex(TVAR1))),
        ),
    );

    // abs : Num a -> Num a
    add_type(
        Symbol::NUM_ABS,
        SolvedType::Func(vec![num_type(flex(TVAR1))], Box::new(num_type(flex(TVAR1)))),
    );

    // neg : Num a -> Num a
    add_type(
        Symbol::NUM_NEG,
        SolvedType::Func(vec![num_type(flex(TVAR1))], Box::new(num_type(flex(TVAR1)))),
    );

    // isEq or (==) : a, a -> Bool
    add_type(
        Symbol::BOOL_EQ,
        SolvedType::Func(vec![flex(TVAR1), flex(TVAR1)], Box::new(bool_type())),
    );

    // isNeq or (!=) : a, a -> Bool
    add_type(
        Symbol::BOOL_NEQ,
        SolvedType::Func(vec![flex(TVAR1), flex(TVAR1)], Box::new(bool_type())),
    );

    // isLt or (<) : Num a, Num a -> Bool
    add_type(
        Symbol::NUM_LT,
        SolvedType::Func(
            vec![num_type(flex(TVAR1)), num_type(flex(TVAR1))],
            Box::new(bool_type()),
        ),
    );

    // isLte or (<=) : Num a, Num a -> Bool
    add_type(
        Symbol::NUM_LTE,
        SolvedType::Func(
            vec![num_type(flex(TVAR1)), num_type(flex(TVAR1))],
            Box::new(bool_type()),
        ),
    );

    // isGt or (>) : Num a, Num a -> Bool
    add_type(
        Symbol::NUM_GT,
        SolvedType::Func(
            vec![num_type(flex(TVAR1)), num_type(flex(TVAR1))],
            Box::new(bool_type()),
        ),
    );

    // isGte or (>=) : Num a, Num a -> Bool
    add_type(
        Symbol::NUM_GTE,
        SolvedType::Func(
            vec![num_type(flex(TVAR1)), num_type(flex(TVAR1))],
            Box::new(bool_type()),
        ),
    );

    // toFloat : Num a -> Float
    add_type(
        Symbol::NUM_TO_FLOAT,
        SolvedType::Func(vec![num_type(flex(TVAR1))], Box::new(float_type())),
    );

    // isNegative : Num a -> Bool
    add_type(
        Symbol::NUM_IS_NEGATIVE,
        SolvedType::Func(vec![num_type(flex(TVAR1))], Box::new(bool_type())),
    );

    // isPositive : Num a -> Bool
    add_type(
        Symbol::NUM_IS_POSITIVE,
        SolvedType::Func(vec![num_type(flex(TVAR1))], Box::new(bool_type())),
    );

    // isZero : Num a -> Bool
    add_type(
        Symbol::NUM_IS_ZERO,
        SolvedType::Func(vec![num_type(flex(TVAR1))], Box::new(bool_type())),
    );

    // isEven : Num a -> Bool
    add_type(
        Symbol::NUM_IS_EVEN,
        SolvedType::Func(vec![num_type(flex(TVAR1))], Box::new(bool_type())),
    );

    // isOdd : Num a -> Bool
    add_type(
        Symbol::NUM_IS_ODD,
        SolvedType::Func(vec![num_type(flex(TVAR1))], Box::new(bool_type())),
    );

    // maxInt : Int
    add_type(Symbol::NUM_MAX_INT, int_type());

    // minInt : Int
    add_type(Symbol::NUM_MIN_INT, int_type());

    // div : Int, Int -> Result Int [ DivByZero ]*
    let div_by_zero = SolvedType::TagUnion(
        vec![(TagName::Global("DivByZero".into()), vec![])],
        Box::new(SolvedType::Wildcard),
    );

    add_type(
        Symbol::NUM_DIV_INT,
        SolvedType::Func(
            vec![int_type(), int_type()],
            Box::new(result_type(int_type(), div_by_zero.clone())),
        ),
    );

    // rem : Int, Int -> Result Int [ DivByZero ]*
    add_type(
        Symbol::NUM_REM,
        SolvedType::Func(
            vec![int_type(), int_type()],
            Box::new(result_type(int_type(), div_by_zero.clone())),
        ),
    );

    // mod : Int, Int -> Result Int [ DivByZero ]*
    add_type(
        Symbol::NUM_MOD_INT,
        SolvedType::Func(
            vec![int_type(), int_type()],
            Box::new(result_type(int_type(), div_by_zero.clone())),
        ),
    );

    // Float module

    // div : Float, Float -> Float
    add_type(
        Symbol::NUM_DIV_FLOAT,
        SolvedType::Func(
            vec![float_type(), float_type()],
            Box::new(result_type(float_type(), div_by_zero.clone())),
        ),
    );

    // mod : Float, Float -> Result Int [ DivByZero ]*
    add_type(
        Symbol::NUM_MOD_FLOAT,
        SolvedType::Func(
            vec![float_type(), float_type()],
            Box::new(result_type(float_type(), div_by_zero)),
        ),
    );

    // sqrt : Float -> Float
    let sqrt_of_negative = SolvedType::TagUnion(
        vec![(TagName::Global("SqrtOfNegative".into()), vec![])],
        Box::new(SolvedType::Wildcard),
    );

    add_type(
        Symbol::NUM_SQRT,
        SolvedType::Func(
            vec![float_type()],
            Box::new(result_type(float_type(), sqrt_of_negative)),
        ),
    );

    // round : Float -> Int
    add_type(
        Symbol::NUM_ROUND,
        SolvedType::Func(vec![float_type()], Box::new(int_type())),
    );

    // sin : Float -> Float
    add_type(
        Symbol::NUM_SIN,
        SolvedType::Func(vec![float_type()], Box::new(float_type())),
    );

    // cos : Float -> Float
    add_type(
        Symbol::NUM_COS,
        SolvedType::Func(vec![float_type()], Box::new(float_type())),
    );

    // tan : Float -> Float
    add_type(
        Symbol::NUM_TAN,
        SolvedType::Func(vec![float_type()], Box::new(float_type())),
    );

    // maxFloat : Float
    add_type(Symbol::NUM_MAX_FLOAT, float_type());

    // minFloat : Float
    add_type(Symbol::NUM_MIN_FLOAT, float_type());

    // Bool module

    // and : Bool, Bool -> Bool
    add_type(
        Symbol::BOOL_AND,
        SolvedType::Func(vec![bool_type(), bool_type()], Box::new(bool_type())),
    );

    // or : Bool, Bool -> Bool
    add_type(
        Symbol::BOOL_OR,
        SolvedType::Func(vec![bool_type(), bool_type()], Box::new(bool_type())),
    );

    // xor : Bool, Bool -> Bool
    add_type(
        Symbol::BOOL_XOR,
        SolvedType::Func(vec![bool_type(), bool_type()], Box::new(bool_type())),
    );

    // not : Bool -> Bool
    add_type(
        Symbol::BOOL_NOT,
        SolvedType::Func(vec![bool_type()], Box::new(bool_type())),
    );

    // Str module

    // isEmpty : Str -> Bool
    add_type(
        Symbol::STR_ISEMPTY,
        SolvedType::Func(vec![str_type()], Box::new(bool_type())),
    );

    // List module

    // get : List elem, Int -> Result elem [ OutOfBounds ]*
    let index_out_of_bounds = SolvedType::TagUnion(
        vec![(TagName::Global("OutOfBounds".into()), vec![])],
        Box::new(SolvedType::Wildcard),
    );

    add_type(
        Symbol::LIST_GET,
        SolvedType::Func(
            vec![list_type(flex(TVAR1)), int_type()],
            Box::new(result_type(flex(TVAR1), index_out_of_bounds)),
        ),
    );

    // first : List elem -> Result elem [ ListWasEmpty ]*
    let list_was_empty = SolvedType::TagUnion(
        vec![(TagName::Global("ListWasEmpty".into()), vec![])],
        Box::new(SolvedType::Wildcard),
    );

    add_type(
        Symbol::LIST_FIRST,
        SolvedType::Func(
            vec![list_type(flex(TVAR1))],
            Box::new(result_type(flex(TVAR1), list_was_empty)),
        ),
    );

    // set : List elem, Int, elem -> List elem
    add_type(
        Symbol::LIST_SET,
        SolvedType::Func(
            vec![list_type(flex(TVAR1)), int_type(), flex(TVAR1)],
            Box::new(list_type(flex(TVAR1))),
        ),
    );

    // concat : List elem, List elem -> List elem
    add_type(
        Symbol::LIST_CONCAT,
        SolvedType::Func(
            vec![list_type(flex(TVAR1)), list_type(flex(TVAR1))],
            Box::new(list_type(flex(TVAR1))),
        ),
    );

    // map : List before, (before -> after) -> List after
    add_type(
        Symbol::LIST_MAP,
        SolvedType::Func(
            vec![
                list_type(flex(TVAR1)),
                SolvedType::Func(vec![flex(TVAR1)], Box::new(flex(TVAR2))),
            ],
            Box::new(list_type(flex(TVAR2))),
        ),
    );

    // foldr : List a, (a -> b -> b), b -> b
    add_type(
        Symbol::LIST_FOLDR,
        SolvedType::Func(
            vec![
                list_type(flex(TVAR1)),
                SolvedType::Func(vec![flex(TVAR1), flex(TVAR2)], Box::new(flex(TVAR2))),
                flex(TVAR2),
            ],
            Box::new(flex(TVAR2)),
        ),
    );

<<<<<<< HEAD
    // push : List elem, elem -> List elem
=======
    // append : List elem -> elem -> List elem
>>>>>>> baa0a503
    add_type(
        Symbol::LIST_APPEND,
        SolvedType::Func(
            vec![list_type(flex(TVAR1)), flex(TVAR1)],
            Box::new(list_type(flex(TVAR1))),
        ),
    );

    // prepend : List elem, elem -> List elem
    add_type(
        Symbol::LIST_PREPEND,
        SolvedType::Func(
            vec![list_type(flex(TVAR1)), flex(TVAR1)],
            Box::new(list_type(flex(TVAR1))),
        ),
    );

    // single : a -> List a
    add_type(
        Symbol::LIST_SINGLE,
        SolvedType::Func(vec![flex(TVAR1)], Box::new(list_type(flex(TVAR1)))),
    );

    // repeat : Int, elem -> List elem
    add_type(
        Symbol::LIST_REPEAT,
        SolvedType::Func(
            vec![int_type(), flex(TVAR1)],
            Box::new(list_type(flex(TVAR1))),
        ),
    );

    // reverse : List elem -> List elem
    add_type(
        Symbol::LIST_REVERSE,
        SolvedType::Func(
            vec![list_type(flex(TVAR1))],
            Box::new(list_type(flex(TVAR1))),
        ),
    );

    // len : List * -> Int
    add_type(
        Symbol::LIST_LEN,
        SolvedType::Func(vec![list_type(flex(TVAR1))], Box::new(int_type())),
    );

    // isEmpty : List * -> Bool
    add_type(
        Symbol::LIST_IS_EMPTY,
        SolvedType::Func(vec![list_type(flex(TVAR1))], Box::new(bool_type())),
    );

    // Map module

    // empty : Map k v
    add_type(Symbol::MAP_EMPTY, map_type(flex(TVAR1), flex(TVAR2)));

    // singleton : k, v -> Map k v
    add_type(
        Symbol::MAP_SINGLETON,
        SolvedType::Func(
            vec![flex(TVAR1), flex(TVAR2)],
            Box::new(map_type(flex(TVAR1), flex(TVAR2))),
        ),
    );

    // get : Map k v, k -> Result v [ KeyNotFound ]*
    let key_not_found = SolvedType::TagUnion(
        vec![(TagName::Global("KeyNotFound".into()), vec![])],
        Box::new(SolvedType::Wildcard),
    );

    add_type(
        Symbol::MAP_GET,
        SolvedType::Func(
            vec![map_type(flex(TVAR1), flex(TVAR2)), flex(TVAR1)],
            Box::new(result_type(flex(TVAR2), key_not_found)),
        ),
    );

    add_type(
        Symbol::MAP_INSERT,
        SolvedType::Func(
            vec![map_type(flex(TVAR1), flex(TVAR2)), flex(TVAR1), flex(TVAR2)],
            Box::new(map_type(flex(TVAR1), flex(TVAR2))),
        ),
    );

    // Set module

    // empty : Set a
    add_type(Symbol::SET_EMPTY, set_type(flex(TVAR1)));

    // singleton : a -> Set a
    add_type(
        Symbol::SET_SINGLETON,
        SolvedType::Func(vec![flex(TVAR1)], Box::new(set_type(flex(TVAR1)))),
    );

    // union : Set a, Set a -> Set a
    add_type(
        Symbol::SET_UNION,
        SolvedType::Func(
            vec![set_type(flex(TVAR1)), set_type(flex(TVAR1))],
            Box::new(set_type(flex(TVAR1))),
        ),
    );

    // diff : Set a, Set a -> Set a
    add_type(
        Symbol::SET_DIFF,
        SolvedType::Func(
            vec![set_type(flex(TVAR1)), set_type(flex(TVAR1))],
            Box::new(set_type(flex(TVAR1))),
        ),
    );

    // foldl : Set a, (a -> b -> b), b -> b
    add_type(
        Symbol::SET_FOLDL,
        SolvedType::Func(
            vec![
                set_type(flex(TVAR1)),
                SolvedType::Func(vec![flex(TVAR1), flex(TVAR2)], Box::new(flex(TVAR2))),
                flex(TVAR2),
            ],
            Box::new(flex(TVAR2)),
        ),
    );

    add_type(
        Symbol::SET_INSERT,
        SolvedType::Func(
            vec![set_type(flex(TVAR1)), flex(TVAR1)],
            Box::new(set_type(flex(TVAR1))),
        ),
    );

    add_type(
        Symbol::SET_REMOVE,
        SolvedType::Func(
            vec![set_type(flex(TVAR1)), flex(TVAR1)],
            Box::new(set_type(flex(TVAR1))),
        ),
    );

    // Result module

    // map : Result a err, (a -> b) -> Result b err
    add_type(
        Symbol::RESULT_MAP,
        SolvedType::Func(
            vec![
                result_type(flex(TVAR1), flex(TVAR3)),
                SolvedType::Func(vec![flex(TVAR1)], Box::new(flex(TVAR2))),
            ],
            Box::new(result_type(flex(TVAR2), flex(TVAR3))),
        ),
    );

    types
}

#[inline(always)]
fn flex(tvar: VarId) -> SolvedType {
    SolvedType::Flex(tvar)
}

#[inline(always)]
fn float_type() -> SolvedType {
    SolvedType::Apply(Symbol::NUM_FLOAT, Vec::new())
}

#[inline(always)]
fn int_type() -> SolvedType {
    SolvedType::Apply(Symbol::NUM_INT, Vec::new())
}

#[inline(always)]
fn bool_type() -> SolvedType {
    SolvedType::Apply(Symbol::BOOL_BOOL, Vec::new())
}

#[inline(always)]
fn str_type() -> SolvedType {
    SolvedType::Apply(Symbol::STR_STR, Vec::new())
}

#[inline(always)]
fn num_type(a: SolvedType) -> SolvedType {
    SolvedType::Apply(Symbol::NUM_NUM, vec![a])
}

#[inline(always)]
fn result_type(a: SolvedType, e: SolvedType) -> SolvedType {
    SolvedType::Apply(Symbol::RESULT_RESULT, vec![a, e])
}

#[inline(always)]
fn list_type(a: SolvedType) -> SolvedType {
    SolvedType::Apply(Symbol::LIST_LIST, vec![a])
}

#[inline(always)]
fn set_type(a: SolvedType) -> SolvedType {
    SolvedType::Apply(Symbol::SET_SET, vec![a])
}

#[inline(always)]
fn map_type(key: SolvedType, value: SolvedType) -> SolvedType {
    SolvedType::Apply(Symbol::MAP_MAP, vec![key, value])
}<|MERGE_RESOLUTION|>--- conflicted
+++ resolved
@@ -510,11 +510,7 @@
         ),
     );
 
-<<<<<<< HEAD
-    // push : List elem, elem -> List elem
-=======
-    // append : List elem -> elem -> List elem
->>>>>>> baa0a503
+    // append : List elem, elem -> List elem
     add_type(
         Symbol::LIST_APPEND,
         SolvedType::Func(
