--- conflicted
+++ resolved
@@ -838,19 +838,15 @@
                 arg_vars.push((arg.clone(), arg_var));
             }
 
-<<<<<<< HEAD
             let lambda_set_variables: Vec<_> = lambda_set_variables
                 .iter()
-                .map(|ls| {
-                    roc_types::subs::LambdaSet(type_to_variable(subs, rank, pools, cached, &ls.0))
-                })
+                .map(|ls| type_to_variable(subs, rank, pools, cached, &ls.0))
                 .collect();
-=======
-            let arg_vars = AliasVariables::insert_into_subs(subs, arg_vars, []);
->>>>>>> c9040c01
+
+            let arg_vars = AliasVariables::insert_into_subs(subs, arg_vars, lambda_set_variables);
 
             let alias_var = type_to_variable(subs, rank, pools, cached, alias_type);
-            let content = Content::Alias(*symbol, arg_vars, lambda_set_variables, alias_var);
+            let content = Content::Alias(*symbol, arg_vars, alias_var);
 
             register(subs, rank, pools, content)
         }
@@ -870,16 +866,12 @@
                 arg_vars.push((arg.clone(), arg_var));
             }
 
-<<<<<<< HEAD
             let lambda_set_variables: Vec<_> = lambda_set_variables
                 .iter()
-                .map(|ls| {
-                    roc_types::subs::LambdaSet(type_to_variable(subs, rank, pools, cached, &ls.0))
-                })
+                .map(|ls| type_to_variable(subs, rank, pools, cached, &ls.0))
                 .collect();
-=======
-            let arg_vars = AliasVariables::insert_into_subs(subs, arg_vars, []);
->>>>>>> c9040c01
+
+            let arg_vars = AliasVariables::insert_into_subs(subs, arg_vars, lambda_set_variables);
 
             let alias_var = type_to_variable(subs, rank, pools, cached, alias_type);
 
@@ -889,7 +881,7 @@
             // subs.set_content(*actual_var, descriptor.content);
 
             //subs.set(*actual_var, descriptor.clone());
-            let content = Content::Alias(*symbol, arg_vars, lambda_set_variables, alias_var);
+            let content = Content::Alias(*symbol, arg_vars, alias_var);
 
             let result = register(subs, rank, pools, content);
 
@@ -1214,22 +1206,12 @@
             }
         }
 
-        Alias(_, args, lambda_set_variables, real_var) => {
+        Alias(_, args, real_var) => {
             let mut rank = Rank::toplevel();
 
             for var_index in args.variables() {
                 let var = subs[var_index];
                 rank = rank.max(adjust_rank(subs, young_mark, visit_mark, group_rank, var));
-            }
-
-            for var in lambda_set_variables {
-                rank = rank.max(adjust_rank(
-                    subs,
-                    young_mark,
-                    visit_mark,
-                    group_rank,
-                    var.into_inner(),
-                ));
             }
 
             // from elm-compiler: THEORY: anything in the real_var would be Rank::toplevel()
@@ -1382,34 +1364,11 @@
             subs.set(copy, make_descriptor(FlexVar(Some(name))));
         }
 
-<<<<<<< HEAD
-        Alias(symbol, args, lambda_set_variables, real_type_var) => {
-            let new_args = args
-                .into_iter()
-                .map(|(name, var)| (name, instantiate_rigids_help(subs, max_rank, pools, var)))
-                .collect();
-
-            let new_lambda_set_variables = lambda_set_variables
-                .into_iter()
-                .map(|var| instantiate_rigids_help(subs, max_rank, pools, var.into_inner()).into())
-                .collect();
-
-            let new_real_type_var = instantiate_rigids_help(subs, max_rank, pools, real_type_var);
-            let new_content = Alias(
-                symbol,
-                new_args,
-                new_lambda_set_variables,
-                new_real_type_var,
-            );
-
-            subs.set(copy, make_descriptor(new_content));
-=======
-        Alias(_, args, real_type_var) => {
+        Alias(_symbol, args, real_type_var) => {
             for var_index in args.variables().into_iter() {
                 let var = subs[var_index];
                 instantiate_rigids_help(subs, max_rank, pools, var);
             }
->>>>>>> c9040c01
 
             instantiate_rigids_help(subs, max_rank, pools, real_type_var);
         }
@@ -1628,26 +1587,6 @@
             copy
         }
 
-<<<<<<< HEAD
-        Alias(symbol, args, lambda_set_variables, real_type_var) => {
-            let new_args = args
-                .into_iter()
-                .map(|(name, var)| (name, deep_copy_var_help(subs, max_rank, pools, var)))
-                .collect();
-
-            let new_lambda_set_variables = lambda_set_variables
-                .into_iter()
-                .map(|var| deep_copy_var_help(subs, max_rank, pools, var.into_inner()).into())
-                .collect();
-
-            let new_real_type_var = deep_copy_var_help(subs, max_rank, pools, real_type_var);
-            let new_content = Alias(
-                symbol,
-                new_args,
-                new_lambda_set_variables,
-                new_real_type_var,
-            );
-=======
         Alias(symbol, mut args, real_type_var) => {
             let mut new_vars = Vec::with_capacity(args.variables().len());
 
@@ -1662,7 +1601,6 @@
 
             let new_real_type_var = deep_copy_var_help(subs, max_rank, pools, real_type_var);
             let new_content = Alias(symbol, args, new_real_type_var);
->>>>>>> c9040c01
 
             subs.set(copy, make_descriptor(new_content));
 
