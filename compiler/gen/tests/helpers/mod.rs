extern crate bumpalo;

#[macro_use]
pub mod eval;

/// Used in the with_larger_debug_stack() function, for tests that otherwise
/// run out of stack space in debug builds (but don't in --release builds)
#[allow(dead_code)]
const EXPANDED_STACK_SIZE: usize = 8 * 1024 * 1024;

/// Without this, some tests pass in `cargo test --release` but fail without
/// the --release flag because they run out of stack space. This increases
/// stack size for debug builds only, while leaving the stack space at the default
/// amount for release builds.
#[allow(dead_code)]
#[cfg(debug_assertions)]
pub fn with_larger_debug_stack<F>(run_test: F)
where
    F: FnOnce() -> (),
    F: Send,
    F: 'static,
{
    std::thread::Builder::new()
        .stack_size(EXPANDED_STACK_SIZE)
        .spawn(run_test)
        .expect("Error while spawning expanded dev stack size thread")
        .join()
        .expect("Error while joining expanded dev stack size thread")
}

/// In --release builds, don't increase the stack size. Run the test normally.
/// This way, we find out if any of our tests are blowing the stack even after
/// optimizations in release builds.
#[allow(dead_code)]
#[cfg(not(debug_assertions))]
#[inline(always)]
pub fn with_larger_debug_stack<F>(run_test: F)
where
    F: FnOnce() -> (),
    F: Send,
    F: 'static,
{
    run_test()
<<<<<<< HEAD
}

pub fn infer_expr(
    subs: Subs,
    problems: &mut Vec<roc_solve::solve::TypeError>,
    constraint: &Constraint,
    expr_var: Variable,
) -> (Content, Subs, solve::Env) {
    let env = solve::Env {
        aliases: MutMap::default(),
        vars_by_symbol: SendMap::default(),
    };
    let (solved, env) = solve::run(&env, problems, subs, constraint);

    let content = solved.inner().get_without_compacting(expr_var).content;

    (content, solved.into_inner(), env)
}

pub fn parse_loc_with<'a>(arena: &'a Bump, input: &'a str) -> Result<Located<ast::Expr<'a>>, Fail> {
    let state = State::new(input.trim().as_bytes(), Attempting::Module);
    let parser = space0_before(loc(roc_parse::expr::expr(0)), 0);
    let answer = parser.parse(&arena, state);

    answer
        .map(|(loc_expr, _)| loc_expr)
        .map_err(|(fail, _)| fail)
}

pub fn can_expr(expr_str: &str) -> CanExprOut {
    can_expr_with(&Bump::new(), test_home(), expr_str)
}

pub fn uniq_expr(
    expr_str: &str,
) -> (
    Located<Expr>,
    Output,
    Vec<Problem>,
    Subs,
    Variable,
    Constraint,
    ModuleId,
    Interns,
) {
    let declared_idents: &ImMap<Ident, (Symbol, Region)> = &ImMap::default();

    uniq_expr_with(&Bump::new(), expr_str, declared_idents)
}

pub fn uniq_expr_with(
    arena: &Bump,
    expr_str: &str,
    declared_idents: &ImMap<Ident, (Symbol, Region)>,
) -> (
    Located<Expr>,
    Output,
    Vec<Problem>,
    Subs,
    Variable,
    Constraint,
    ModuleId,
    Interns,
) {
    let home = test_home();
    let CanExprOut {
        loc_expr,
        output,
        problems,
        var_store: mut old_var_store,
        var,
        interns,
        ..
    } = can_expr_with(arena, home, expr_str);

    // double check
    let mut var_store = VarStore::new(old_var_store.fresh());

    let expected2 = Expected::NoExpectation(Type::Variable(var));
    let constraint = roc_constrain::uniq::constrain_declaration(
        home,
        &mut var_store,
        Region::zero(),
        &loc_expr,
        declared_idents,
        expected2,
    );

    let stdlib = uniq_stdlib();

    let types = stdlib.types;
    let imports: Vec<_> = types
        .into_iter()
        .map(|(symbol, (solved_type, region))| Import {
            loc_symbol: Located::at(region, symbol),
            solved_type,
        })
        .collect();

    // load builtin values

    // TODO what to do with those rigids?
    let (_introduced_rigids, constraint) =
        constrain_imported_values(imports, constraint, &mut var_store);

    // load builtin types
    let mut constraint = load_builtin_aliases(stdlib.aliases, constraint, &mut var_store);

    constraint.instantiate_aliases(&mut var_store);

    let subs2 = Subs::new(var_store.into());

    (
        loc_expr, output, problems, subs2, var, constraint, home, interns,
    )
}

pub struct CanExprOut {
    pub loc_expr: Located<Expr>,
    pub output: Output,
    pub problems: Vec<Problem>,
    pub home: ModuleId,
    pub interns: Interns,
    pub var_store: VarStore,
    pub var: Variable,
    pub constraint: Constraint,
}

pub fn can_expr_with(arena: &Bump, home: ModuleId, expr_str: &str) -> CanExprOut {
    let loc_expr = parse_loc_with(&arena, expr_str).unwrap_or_else(|e| {
        panic!(
            "can_expr_with() got a parse error when attempting to canonicalize:\n\n{:?} {:?}",
            expr_str, e
        )
    });

    let mut var_store = VarStore::default();
    let var = var_store.fresh();
    let expected = Expected::NoExpectation(Type::Variable(var));
    let module_ids = ModuleIds::default();

    // Desugar operators (convert them to Apply calls, taking into account
    // operator precedence and associativity rules), before doing other canonicalization.
    //
    // If we did this *during* canonicalization, then each time we
    // visited a BinOp node we'd recursively try to apply this to each of its nested
    // operators, and then again on *their* nested operators, ultimately applying the
    // rules multiple times unnecessarily.
    let loc_expr = operator::desugar_expr(arena, &loc_expr);

    let mut scope = Scope::new(home);
    let dep_idents = IdentIds::exposed_builtins(0);
    let mut env = Env::new(home, dep_idents, &module_ids, IdentIds::default());
    let (loc_expr, output) = canonicalize_expr(
        &mut env,
        &mut var_store,
        &mut scope,
        Region::zero(),
        &loc_expr.value,
    );

    // Add builtin defs (e.g. List.get) directly to the canonical Expr,
    // since we aren't using modules here.
    let mut with_builtins = loc_expr.value;
    let builtin_defs = roc_can::builtins::builtin_defs(&mut var_store);

    for (symbol, def) in builtin_defs {
        if output.references.lookups.contains(&symbol) || output.references.calls.contains(&symbol)
        {
            with_builtins = Expr::LetNonRec(
                Box::new(def),
                Box::new(Located {
                    region: Region::zero(),
                    value: with_builtins,
                }),
                var_store.fresh(),
                SendMap::default(),
            );
        }
    }

    let loc_expr = Located {
        region: loc_expr.region,
        value: with_builtins,
    };

    let constraint = constrain_expr(
        &roc_constrain::expr::Env {
            rigids: ImMap::default(),
            home,
        },
        loc_expr.region,
        &loc_expr.value,
        expected,
    );

    let types = roc_builtins::std::types();

    let imports: Vec<_> = types
        .into_iter()
        .map(|(symbol, (solved_type, region))| Import {
            loc_symbol: Located::at(region, symbol),
            solved_type,
        })
        .collect();

    // load builtin values
    let (_introduced_rigids, constraint) =
        constrain_imported_values(imports, constraint, &mut var_store);

    // TODO determine what to do with those rigids
    //    for var in introduced_rigids {
    //        output.ftv.insert(var, format!("internal_{:?}", var).into());
    //    }

    //load builtin types
    let mut constraint =
        load_builtin_aliases(roc_builtins::std::aliases(), constraint, &mut var_store);

    constraint.instantiate_aliases(&mut var_store);

    let mut all_ident_ids = MutMap::default();

    // When pretty printing types, we may need the exposed builtins,
    // so include them in the Interns we'll ultimately return.
    for (module_id, ident_ids) in IdentIds::exposed_builtins(0) {
        all_ident_ids.insert(module_id, ident_ids);
    }

    all_ident_ids.insert(home, env.ident_ids);

    let interns = Interns {
        module_ids: env.module_ids.clone(),
        all_ident_ids,
    };

    CanExprOut {
        loc_expr,
        output,
        problems: env.problems,
        home: env.home,
        var_store,
        interns,
        var,
        constraint,
    }
=======
>>>>>>> 729e16ca
}<|MERGE_RESOLUTION|>--- conflicted
+++ resolved
@@ -41,253 +41,4 @@
     F: 'static,
 {
     run_test()
-<<<<<<< HEAD
-}
-
-pub fn infer_expr(
-    subs: Subs,
-    problems: &mut Vec<roc_solve::solve::TypeError>,
-    constraint: &Constraint,
-    expr_var: Variable,
-) -> (Content, Subs, solve::Env) {
-    let env = solve::Env {
-        aliases: MutMap::default(),
-        vars_by_symbol: SendMap::default(),
-    };
-    let (solved, env) = solve::run(&env, problems, subs, constraint);
-
-    let content = solved.inner().get_without_compacting(expr_var).content;
-
-    (content, solved.into_inner(), env)
-}
-
-pub fn parse_loc_with<'a>(arena: &'a Bump, input: &'a str) -> Result<Located<ast::Expr<'a>>, Fail> {
-    let state = State::new(input.trim().as_bytes(), Attempting::Module);
-    let parser = space0_before(loc(roc_parse::expr::expr(0)), 0);
-    let answer = parser.parse(&arena, state);
-
-    answer
-        .map(|(loc_expr, _)| loc_expr)
-        .map_err(|(fail, _)| fail)
-}
-
-pub fn can_expr(expr_str: &str) -> CanExprOut {
-    can_expr_with(&Bump::new(), test_home(), expr_str)
-}
-
-pub fn uniq_expr(
-    expr_str: &str,
-) -> (
-    Located<Expr>,
-    Output,
-    Vec<Problem>,
-    Subs,
-    Variable,
-    Constraint,
-    ModuleId,
-    Interns,
-) {
-    let declared_idents: &ImMap<Ident, (Symbol, Region)> = &ImMap::default();
-
-    uniq_expr_with(&Bump::new(), expr_str, declared_idents)
-}
-
-pub fn uniq_expr_with(
-    arena: &Bump,
-    expr_str: &str,
-    declared_idents: &ImMap<Ident, (Symbol, Region)>,
-) -> (
-    Located<Expr>,
-    Output,
-    Vec<Problem>,
-    Subs,
-    Variable,
-    Constraint,
-    ModuleId,
-    Interns,
-) {
-    let home = test_home();
-    let CanExprOut {
-        loc_expr,
-        output,
-        problems,
-        var_store: mut old_var_store,
-        var,
-        interns,
-        ..
-    } = can_expr_with(arena, home, expr_str);
-
-    // double check
-    let mut var_store = VarStore::new(old_var_store.fresh());
-
-    let expected2 = Expected::NoExpectation(Type::Variable(var));
-    let constraint = roc_constrain::uniq::constrain_declaration(
-        home,
-        &mut var_store,
-        Region::zero(),
-        &loc_expr,
-        declared_idents,
-        expected2,
-    );
-
-    let stdlib = uniq_stdlib();
-
-    let types = stdlib.types;
-    let imports: Vec<_> = types
-        .into_iter()
-        .map(|(symbol, (solved_type, region))| Import {
-            loc_symbol: Located::at(region, symbol),
-            solved_type,
-        })
-        .collect();
-
-    // load builtin values
-
-    // TODO what to do with those rigids?
-    let (_introduced_rigids, constraint) =
-        constrain_imported_values(imports, constraint, &mut var_store);
-
-    // load builtin types
-    let mut constraint = load_builtin_aliases(stdlib.aliases, constraint, &mut var_store);
-
-    constraint.instantiate_aliases(&mut var_store);
-
-    let subs2 = Subs::new(var_store.into());
-
-    (
-        loc_expr, output, problems, subs2, var, constraint, home, interns,
-    )
-}
-
-pub struct CanExprOut {
-    pub loc_expr: Located<Expr>,
-    pub output: Output,
-    pub problems: Vec<Problem>,
-    pub home: ModuleId,
-    pub interns: Interns,
-    pub var_store: VarStore,
-    pub var: Variable,
-    pub constraint: Constraint,
-}
-
-pub fn can_expr_with(arena: &Bump, home: ModuleId, expr_str: &str) -> CanExprOut {
-    let loc_expr = parse_loc_with(&arena, expr_str).unwrap_or_else(|e| {
-        panic!(
-            "can_expr_with() got a parse error when attempting to canonicalize:\n\n{:?} {:?}",
-            expr_str, e
-        )
-    });
-
-    let mut var_store = VarStore::default();
-    let var = var_store.fresh();
-    let expected = Expected::NoExpectation(Type::Variable(var));
-    let module_ids = ModuleIds::default();
-
-    // Desugar operators (convert them to Apply calls, taking into account
-    // operator precedence and associativity rules), before doing other canonicalization.
-    //
-    // If we did this *during* canonicalization, then each time we
-    // visited a BinOp node we'd recursively try to apply this to each of its nested
-    // operators, and then again on *their* nested operators, ultimately applying the
-    // rules multiple times unnecessarily.
-    let loc_expr = operator::desugar_expr(arena, &loc_expr);
-
-    let mut scope = Scope::new(home);
-    let dep_idents = IdentIds::exposed_builtins(0);
-    let mut env = Env::new(home, dep_idents, &module_ids, IdentIds::default());
-    let (loc_expr, output) = canonicalize_expr(
-        &mut env,
-        &mut var_store,
-        &mut scope,
-        Region::zero(),
-        &loc_expr.value,
-    );
-
-    // Add builtin defs (e.g. List.get) directly to the canonical Expr,
-    // since we aren't using modules here.
-    let mut with_builtins = loc_expr.value;
-    let builtin_defs = roc_can::builtins::builtin_defs(&mut var_store);
-
-    for (symbol, def) in builtin_defs {
-        if output.references.lookups.contains(&symbol) || output.references.calls.contains(&symbol)
-        {
-            with_builtins = Expr::LetNonRec(
-                Box::new(def),
-                Box::new(Located {
-                    region: Region::zero(),
-                    value: with_builtins,
-                }),
-                var_store.fresh(),
-                SendMap::default(),
-            );
-        }
-    }
-
-    let loc_expr = Located {
-        region: loc_expr.region,
-        value: with_builtins,
-    };
-
-    let constraint = constrain_expr(
-        &roc_constrain::expr::Env {
-            rigids: ImMap::default(),
-            home,
-        },
-        loc_expr.region,
-        &loc_expr.value,
-        expected,
-    );
-
-    let types = roc_builtins::std::types();
-
-    let imports: Vec<_> = types
-        .into_iter()
-        .map(|(symbol, (solved_type, region))| Import {
-            loc_symbol: Located::at(region, symbol),
-            solved_type,
-        })
-        .collect();
-
-    // load builtin values
-    let (_introduced_rigids, constraint) =
-        constrain_imported_values(imports, constraint, &mut var_store);
-
-    // TODO determine what to do with those rigids
-    //    for var in introduced_rigids {
-    //        output.ftv.insert(var, format!("internal_{:?}", var).into());
-    //    }
-
-    //load builtin types
-    let mut constraint =
-        load_builtin_aliases(roc_builtins::std::aliases(), constraint, &mut var_store);
-
-    constraint.instantiate_aliases(&mut var_store);
-
-    let mut all_ident_ids = MutMap::default();
-
-    // When pretty printing types, we may need the exposed builtins,
-    // so include them in the Interns we'll ultimately return.
-    for (module_id, ident_ids) in IdentIds::exposed_builtins(0) {
-        all_ident_ids.insert(module_id, ident_ids);
-    }
-
-    all_ident_ids.insert(home, env.ident_ids);
-
-    let interns = Interns {
-        module_ids: env.module_ids.clone(),
-        all_ident_ids,
-    };
-
-    CanExprOut {
-        loc_expr,
-        output,
-        problems: env.problems,
-        home: env.home,
-        var_store,
-        interns,
-        var,
-        constraint,
-    }
-=======
->>>>>>> 729e16ca
 }