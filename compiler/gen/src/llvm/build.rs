--- conflicted
+++ resolved
@@ -212,7 +212,6 @@
     (mpm, fpm)
 }
 
-<<<<<<< HEAD
 /// For communication with C (tests and platforms) we need to abide by the C calling convention
 ///
 /// While small values are just returned like with the fast CC, larger structures need to
@@ -325,7 +324,8 @@
     }
 
     (main_fn_name, env.arena.alloc(main_fn))
-=======
+}
+
 fn get_inplace_from_layout(layout: &Layout<'_>) -> InPlace {
     match layout {
         Layout::Builtin(Builtin::EmptyList) => InPlace::InPlace,
@@ -337,7 +337,6 @@
         Layout::Builtin(Builtin::Str) => InPlace::Clone,
         _ => unreachable!("Layout {:?} does not have an inplace", layout),
     }
->>>>>>> ad0a214d
 }
 
 pub fn build_exp_literal<'a, 'ctx, 'env>(
