use std::convert::TryFrom;

use bumpalo::collections::Vec;
use bumpalo::Bump;
use cranelift::frontend::Switch;
use cranelift::prelude::{
    AbiParam, ExternalName, FloatCC, FunctionBuilder, FunctionBuilderContext, IntCC, MemFlags,
};
use cranelift_codegen::ir::entities::{StackSlot, Value};
use cranelift_codegen::ir::stackslot::{StackSlotData, StackSlotKind};
use cranelift_codegen::ir::{immediates::Offset32, types, InstBuilder, Signature, Type};
use cranelift_codegen::isa::TargetFrontendConfig;
use cranelift_codegen::Context;
use cranelift_module::{Backend, FuncId, Linkage, Module};

use crate::crane::convert::{sig_from_layout, type_from_layout};
use roc_collections::all::ImMap;
use roc_module::symbol::{Interns, Symbol};
use roc_mono::expr::{Expr, Proc, Procs};
use roc_mono::layout::{Builtin, Layout};

type Scope = ImMap<Symbol, ScopeEntry>;

#[derive(Clone, Debug, PartialEq, Eq)]
pub enum ScopeEntry {
    Stack { expr_type: Type, slot: StackSlot },
    Heap { expr_type: Type, ptr: Value },
    Arg { expr_type: Type, param: Value },
    Func { sig: Signature, func_id: FuncId },
}

pub struct Env<'a> {
    pub arena: &'a Bump,
    pub cfg: TargetFrontendConfig,
    pub interns: Interns,
    pub malloc: FuncId,
}

impl<'a> Env<'a> {
    /// This is necessary when you want usize or isize,
    /// because cfg.pointer_type() returns a pointer type,
    /// not an integer type, which casues verification to fail.
    pub fn ptr_sized_int(&self) -> Type {
        Type::int(self.cfg.pointer_bits() as u16).unwrap()
    }
}

pub fn build_expr<'a, B: Backend>(
    env: &Env<'a>,
    scope: &Scope,
    module: &mut Module<B>,
    builder: &mut FunctionBuilder,
    expr: &Expr<'a>,
    procs: &Procs<'a>,
) -> Value {
    use roc_mono::expr::Expr::*;

    match expr {
        Int(num) => builder.ins().iconst(types::I64, *num),
        Float(num) => builder.ins().f64const(*num),
        Bool(val) => builder.ins().bconst(types::B1, *val),
        Byte(val) => builder.ins().iconst(types::I8, *val as i64),
        Cond {
            cond,
            pass,
            fail,
            cond_layout,
            ret_layout,
        } => {
            let branch = Branch2 {
                cond,
                pass,
                fail,
                cond_layout,
                ret_layout,
            };

            build_branch2(env, scope, module, builder, branch, procs)
        }
        Switch {
            cond,
            branches,
            default_branch,
            ret_layout,
            cond_layout,
        } => {
            let ret_type = type_from_layout(env.cfg, &ret_layout);
            let switch_args = SwitchArgs {
                cond_layout,
                cond_expr: cond,
                branches,
                default_branch,
                ret_type,
            };

            build_switch(env, scope, module, builder, switch_args, procs)
        }
        Store(stores, ret) => {
            let mut scope = im_rc::HashMap::clone(scope);
            let cfg = env.cfg;

            for (name, layout, expr) in stores.iter() {
                let val = build_expr(env, &scope, module, builder, &expr, procs);
                let expr_type = type_from_layout(cfg, &layout);

                let slot = builder.create_stack_slot(StackSlotData::new(
                    StackSlotKind::ExplicitSlot,
                    layout.stack_size(cfg.pointer_bytes() as u32),
                ));

                builder.ins().stack_store(val, slot, Offset32::new(0));

                // Make a new scope which includes the binding we just encountered.
                // This should be done *after* compiling the bound expr, since any
                // recursive (in the LetRec sense) bindings should already have
                // been extracted as procedures. Nothing in here should need to
                // access itself!
                scope = im_rc::HashMap::clone(&scope);

                scope.insert(*name, ScopeEntry::Stack { expr_type, slot });
            }

            build_expr(env, &scope, module, builder, ret, procs)
        }
        CallByName(symbol, args) => call_by_name(env, *symbol, args, scope, module, builder, procs),
        FunctionPointer(name) => {
            let fn_id = match scope.get(name) {
                Some(ScopeEntry::Func{ func_id, .. }) => *func_id,
                other => panic!(
                    "FunctionPointer could not find function named {:?} declared in scope (and it was not special-cased in crane::build as a builtin); instead, found {:?} in scope {:?}", name, other, scope),
            };

            let func_ref = module.declare_func_in_func(fn_id, &mut builder.func);

            builder.ins().func_addr(env.cfg.pointer_type(), func_ref)
        }
        CallByPointer(sub_expr, args, layout) => {
            let mut arg_vals = Vec::with_capacity_in(args.len(), env.arena);

            for arg in args.iter() {
                arg_vals.push(build_expr(env, scope, module, builder, arg, procs));
            }

            let sig = sig_from_layout(env.cfg, module, layout);
            let callee = build_expr(env, scope, module, builder, sub_expr, procs);
            let sig_ref = builder.import_signature(sig);
            let call = builder.ins().call_indirect(sig_ref, callee, &arg_vals);
            let results = builder.inst_results(call);

            debug_assert!(results.len() == 1);

            results[0]
        }
        Load(name) => match scope.get(name) {
            Some(ScopeEntry::Stack { expr_type, slot }) => {
                builder
                    .ins()
                    .stack_load(*expr_type, *slot, Offset32::new(0))
            }
            Some(ScopeEntry::Arg { param, .. }) => *param,
            Some(ScopeEntry::Heap { expr_type, ptr }) => {
                builder
                    .ins()
                    .load(*expr_type, MemFlags::new(), *ptr, Offset32::new(0))
            }
            Some(ScopeEntry::Func { .. }) => {
                panic!("TODO I don't yet know how to return fn pointers")
            }
            None => panic!(
                "Could not resolve lookup for {:?} because no ScopeEntry was found for {:?} in scope {:?}",
                name, name, scope
            ),
        },
        Struct { layout, fields } => {
            let cfg = env.cfg;

            // Sort the fields
            let mut sorted_fields = Vec::with_capacity_in(fields.len(), env.arena);
            for field in fields.iter() {
                sorted_fields.push(field);
            }
            sorted_fields.sort_by_key(|k| &k.0);

            // Create a slot
            let slot = builder.create_stack_slot(StackSlotData::new(
                StackSlotKind::ExplicitSlot,
                layout.stack_size(cfg.pointer_bytes() as u32),
            ));

            // Create instructions for storing each field's expression
            for (index, (_, ref inner_expr)) in sorted_fields.iter().enumerate() {
                let val = build_expr(env, &scope, module, builder, inner_expr, procs);

                // Is there an existing function for this?
                let field_size = match inner_expr {
                    Int(_) => std::mem::size_of::<i64>(),
                    _ => panic!("I don't yet know how to calculate the offset for {:?} when building a cranelift struct", val),
                };
                let offset = i32::try_from(index * field_size)
                    .expect("TODO handle field size conversion to i32");

                builder.ins().stack_store(val, slot, Offset32::new(offset));
            }

            builder
                .ins()
                .stack_addr(cfg.pointer_type(), slot, Offset32::new(0))
        }
        Access {
            label,
            field_layout,
            struct_layout: Layout::Struct(fields),
            record,
        } => {
            let cfg = env.cfg;

            // Reconstruct the struct to determine the combined layout
            // TODO get rid of clones
            let mut reconstructed_struct_layout =
                Vec::with_capacity_in(fields.len() + 1, env.arena);
            for field in fields.iter() {
                reconstructed_struct_layout.push(field.clone());
            }
            reconstructed_struct_layout.push((label.clone(), field_layout.clone()));
            reconstructed_struct_layout.sort_by(|a, b| {
                a.0.partial_cmp(&b.0)
                    .expect("TODO: failed to sort struct fields in crane access")
            });

            // Find the offset we are trying to access
            let mut offset = 0;
            for (local_label, layout) in reconstructed_struct_layout.iter() {
                if local_label == label {
                    break;
                }

                let field_size = match layout {
                    Layout::Builtin(Builtin::Int64) => std::mem::size_of::<i64>(),
                    _ => panic!(
                        "Missing struct field size in offset calculation for struct access for {:?}",
                        layout
                    ),
                };

                offset += field_size;
            }

            let offset = i32::try_from(offset)
                .expect("TODO gracefully handle usize -> i32 conversion in struct access");

            let mem_flags = MemFlags::new();
            let record = build_expr(env, scope, module, builder, record, procs);

            builder
                .ins()
                .load(cfg.pointer_type(), mem_flags, record, Offset32::new(offset))
        }
        Str(str_literal) => {
            if str_literal.is_empty() {
                panic!("TODO build an empty string in Crane");
            } else {
                let bytes_len = str_literal.len() + 1/* TODO drop the +1 when we have structs and this is no longer a NUL-terminated CString.*/;
                let ptr = call_malloc(env, module, builder, bytes_len);
                let mem_flags = MemFlags::new();

                // Copy the bytes from the string literal into the array
                for (index, byte) in str_literal.bytes().enumerate() {
                    let val = builder.ins().iconst(types::I8, byte as i64);
                    let offset = Offset32::new(index as i32);

                    builder.ins().store(mem_flags, val, ptr, offset);
                }

                // Add a NUL terminator at the end.
                // TODO: Instead of NUL-terminating, return a struct
                // with the pointer and also the length and capacity.
                let nul_terminator = builder.ins().iconst(types::I8, 0);
                let index = bytes_len as i32 - 1;
                let offset = Offset32::new(index);

                builder.ins().store(mem_flags, nul_terminator, ptr, offset);

                ptr
            }
        }
        Array { elem_layout, elems } => {
            let cfg = env.cfg;
            let ptr_bytes = cfg.pointer_bytes() as u32;
            let slot = builder.create_stack_slot(StackSlotData::new(
                StackSlotKind::ExplicitSlot,
                ptr_bytes * Builtin::LIST_WORDS,
            ));

            let elems_ptr = if elems.is_empty() {
                // Empty lists get a null pointer so they don't allocate on the heap
                builder.ins().iconst(cfg.pointer_type(), 0)
            } else {
                let elem_bytes = elem_layout.stack_size(ptr_bytes as u32);
                let bytes_len = elem_bytes as usize * elems.len();
                let elems_ptr = call_malloc(env, module, builder, bytes_len);
                let mem_flags = MemFlags::new();

                // Copy the elements from the literal into the array
                for (index, elem) in elems.iter().enumerate() {
                    let offset = Offset32::new(elem_bytes as i32 * index as i32);
                    let val = build_expr(env, scope, module, builder, elem, procs);

                    builder.ins().store(mem_flags, val, elems_ptr, offset);
                }

                elems_ptr
            };

            // Store the pointer in slot 0
            builder
                .ins()
                .stack_store(elems_ptr, slot, Offset32::new(0));

            // Store the length in slot 1
            {
                let length = builder.ins().iconst(env.ptr_sized_int(), elems.len() as i64);

                builder
                    .ins()
                    .stack_store(length, slot, Offset32::new(ptr_bytes as i32));
            }

            // Return the pointer to the wrapper
            builder.ins().stack_addr(cfg.pointer_type(), slot, Offset32::new(0))
        }
        _ => {
            panic!("I don't yet know how to crane build {:?}", expr);
        }
    }
}

struct Branch2<'a> {
    cond: &'a Expr<'a>,
    cond_layout: &'a Layout<'a>,
    pass: &'a Expr<'a>,
    fail: &'a Expr<'a>,
    ret_layout: &'a Layout<'a>,
}

fn build_branch2<'a, B: Backend>(
    env: &Env<'a>,
    scope: &Scope,
    module: &mut Module<B>,
    builder: &mut FunctionBuilder,
    branch: Branch2<'a>,
    procs: &Procs<'a>,
) -> Value {
    let ret_layout = branch.ret_layout;
    let ret_type = type_from_layout(env.cfg, &ret_layout);
    // Declare a variable which each branch will mutate to be the value of that branch.
    // At the end of the expression, we will evaluate to this.
    let ret = cranelift::frontend::Variable::with_u32(0);

    // The block we'll jump to once the switch has completed.
    let ret_block = builder.create_block();

    builder.declare_var(ret, ret_type);

    let cond = build_expr(env, scope, module, builder, branch.cond, procs);
    let pass_block = builder.create_block();
    let fail_block = builder.create_block();

    match branch.cond_layout {
        Layout::Builtin(Builtin::Bool(_, _)) => {
            builder.ins().brnz(cond, pass_block, &[]);
        }
        other => panic!("I don't know how to build a conditional for {:?}", other),
    }

    // Unconditionally jump to fail_block (if we didn't just jump to pass_block).
    builder.ins().jump(fail_block, &[]);

    let mut build_branch = |expr, block| {
        builder.switch_to_block(block);

        // TODO re-enable this once Switch stops making unsealed blocks, e.g.
        // https://docs.rs/cranelift-frontend/0.59.0/src/cranelift_frontend/switch.rs.html#152
        // builder.seal_block(block);

        // Mutate the ret variable to be the outcome of this branch.
        let value = build_expr(env, scope, module, builder, expr, procs);

        builder.def_var(ret, value);

        // Unconditionally jump to ret_block, making the whole expression evaluate to ret.
        builder.ins().jump(ret_block, &[]);
    };

    build_branch(branch.pass, pass_block);
    build_branch(branch.fail, fail_block);

    // Finally, build ret_block - which contains our terminator instruction.
    {
        builder.switch_to_block(ret_block);
        // TODO re-enable this once Switch stops making unsealed blocks, e.g.
        // https://docs.rs/cranelift-frontend/0.59.0/src/cranelift_frontend/switch.rs.html#152
        // builder.seal_block(block);

        // Now that ret has been mutated by the switch statement, evaluate to it.
        builder.use_var(ret)
    }
}
struct SwitchArgs<'a> {
    pub cond_expr: &'a Expr<'a>,
    pub cond_layout: &'a Layout<'a>,
    pub branches: &'a [(u64, Expr<'a>)],
    pub default_branch: &'a Expr<'a>,
    pub ret_type: Type,
}

fn build_switch<'a, B: Backend>(
    env: &Env<'a>,
    scope: &Scope,
    module: &mut Module<B>,
    builder: &mut FunctionBuilder,
    switch_args: SwitchArgs<'a>,
    procs: &Procs<'a>,
) -> Value {
    let mut switch = Switch::new();
    let SwitchArgs {
        branches,
        cond_expr,
        default_branch,
        ret_type,
        ..
    } = switch_args;
    let mut blocks = Vec::with_capacity_in(branches.len(), env.arena);

    // Declare a variable which each branch will mutate to be the value of that branch.
    // At the end of the expression, we will evaluate to this.
    let ret = cranelift::frontend::Variable::with_u32(0);

    builder.declare_var(ret, ret_type);

    // The block for the conditional's default branch.
    let default_block = builder.create_block();

    // The block we'll jump to once the switch has completed.
    let ret_block = builder.create_block();

    // Build the blocks for each branch, and register them in the switch.
    // Do this before emitting the switch, because it needs to be emitted at the front.
    for (int, _) in branches {
        let block = builder.create_block();

        blocks.push(block);

        switch.set_entry(*int, block);
    }

    // Run the switch. Each branch will mutate ret and then jump to ret_block.
    let cond = build_expr(env, scope, module, builder, cond_expr, procs);

    switch.emit(builder, cond, default_block);

    let mut build_branch = |block, expr| {
        builder.switch_to_block(block);
        // TODO re-enable this once Switch stops making unsealed blocks, e.g.
        // https://docs.rs/cranelift-frontend/0.59.0/src/cranelift_frontend/switch.rs.html#152
        // builder.seal_block(block);

        // Mutate the ret variable to be the outcome of this branch.
        let value = build_expr(env, scope, module, builder, expr, procs);

        builder.def_var(ret, value);

        // Unconditionally jump to ret_block, making the whole expression evaluate to ret.
        builder.ins().jump(ret_block, &[]);
    };

    // Build the blocks for each branch
    for ((_, expr), block) in branches.iter().zip(blocks) {
        build_branch(block, expr);
    }

    // Build the block for the default branch
    build_branch(default_block, default_branch);

    // Finally, build ret_block - which contains our terminator instruction.
    {
        builder.switch_to_block(ret_block);
        // TODO re-enable this once Switch stops making unsealed blocks, e.g.
        // https://docs.rs/cranelift-frontend/0.59.0/src/cranelift_frontend/switch.rs.html#152
        // builder.seal_block(block);

        // Now that ret has been mutated by the switch statement, evaluate to it.
        builder.use_var(ret)
    }
}

pub fn declare_proc<'a, B: Backend>(
    env: &Env<'a>,
    module: &mut Module<B>,
    symbol: Symbol,
    proc: &Proc<'a>,
) -> (FuncId, Signature) {
    let args = proc.args;
    let cfg = env.cfg;
    // TODO this Layout::from_content is duplicated when building this Proc
    let ret_type = type_from_layout(cfg, &proc.ret_layout);

    // Create a signature for the function
    let mut sig = module.make_signature();

    // Add return type to the signature
    sig.returns.push(AbiParam::new(ret_type));

    // Add params to the signature
    for (layout, _name) in args.iter() {
        let arg_type = type_from_layout(cfg, &layout);

        sig.params.push(AbiParam::new(arg_type));
    }

    // Declare the function in the module
    let fn_id = module
        .declare_function(symbol.ident_string(&env.interns), Linkage::Local, &sig)
        .unwrap_or_else(|err| panic!("Error when building function {:?} - {:?}", symbol, err));

    (fn_id, sig)
}

// TODO trim down these arguments
#[allow(clippy::too_many_arguments)]
pub fn define_proc_body<'a, B: Backend>(
    env: &Env<'a>,
    ctx: &mut Context,
    module: &mut Module<B>,
    fn_id: FuncId,
    scope: &Scope,
    sig: Signature,
    proc: Proc<'a>,
    procs: &Procs<'a>,
) {
    let args = proc.args;
    let cfg = env.cfg;

    // Build the body of the function
    {
        let mut scope = scope.clone();

        ctx.func.signature = sig;
        ctx.func.name = ExternalName::user(0, fn_id.as_u32());

        let mut func_ctx = FunctionBuilderContext::new();
        let mut builder: FunctionBuilder = FunctionBuilder::new(&mut ctx.func, &mut func_ctx);

        let block = builder.create_block();

        builder.switch_to_block(block);
        builder.append_block_params_for_function_params(block);

        // Add args to scope
        for (&param, (layout, arg_symbol)) in builder.block_params(block).iter().zip(args) {
            let expr_type = type_from_layout(cfg, &layout);

            scope.insert(*arg_symbol, ScopeEntry::Arg { expr_type, param });
        }

        let body = build_expr(env, &scope, module, &mut builder, &proc.body, procs);

        builder.ins().return_(&[body]);
        // TODO re-enable this once Switch stops making unsealed blocks, e.g.
        // https://docs.rs/cranelift-frontend/0.59.0/src/cranelift_frontend/switch.rs.html#152
        // builder.seal_block(block);
        builder.seal_all_blocks();

        builder.finalize();
    }

    module
        .define_function(fn_id, ctx)
        .expect("Defining Cranelift function failed");

    module.clear_context(ctx);
}

fn build_arg<'a, B: Backend>(
    (arg, _): &'a (Expr<'a>, Layout<'a>),
    env: &Env<'a>,
    scope: &Scope,
    module: &mut Module<B>,
    builder: &mut FunctionBuilder,
    procs: &Procs<'a>,
) -> Value {
    build_expr(env, scope, module, builder, arg, procs)
}

#[inline(always)]
#[allow(clippy::cognitive_complexity)]
fn call_by_name<'a, B: Backend>(
    env: &Env<'a>,
    symbol: Symbol,
    args: &'a [(Expr<'a>, Layout<'a>)],
    scope: &Scope,
    module: &mut Module<B>,
    builder: &mut FunctionBuilder,
    procs: &Procs<'a>,
) -> Value {
    match symbol {
        Symbol::INT_ADD | Symbol::NUM_ADD => {
            debug_assert!(args.len() == 2);
            let a = build_arg(&args[0], env, scope, module, builder, procs);
            let b = build_arg(&args[1], env, scope, module, builder, procs);

            builder.ins().iadd(a, b)
        }
        Symbol::FLOAT_ADD => {
            debug_assert!(args.len() == 2);
            let a = build_arg(&args[0], env, scope, module, builder, procs);
            let b = build_arg(&args[1], env, scope, module, builder, procs);

            builder.ins().fadd(a, b)
        }
        Symbol::INT_SUB | Symbol::NUM_SUB => {
            debug_assert!(args.len() == 2);
            let a = build_arg(&args[0], env, scope, module, builder, procs);
            let b = build_arg(&args[1], env, scope, module, builder, procs);

            builder.ins().isub(a, b)
        }
        Symbol::FLOAT_SUB => {
            debug_assert!(args.len() == 2);
            let a = build_arg(&args[0], env, scope, module, builder, procs);
            let b = build_arg(&args[1], env, scope, module, builder, procs);

            builder.ins().fsub(a, b)
        }
        Symbol::NUM_MUL => {
            debug_assert!(args.len() == 2);
            let a = build_arg(&args[0], env, scope, module, builder, procs);
            let b = build_arg(&args[1], env, scope, module, builder, procs);

            builder.ins().imul(a, b)
        }
        Symbol::NUM_NEG => {
            debug_assert!(args.len() == 1);
            let num = build_arg(&args[0], env, scope, module, builder, procs);

            builder.ins().ineg(num)
        }
<<<<<<< HEAD
        Symbol::LIST_LEN => {
            debug_assert!(args.len() == 1);

            let list_ptr = build_arg(&args[0], env, scope, module, builder, procs);

            // Get the usize int length
            builder.ins().load(
                env.ptr_sized_int(),
                MemFlags::new(),
                list_ptr,
                Offset32::new(env.cfg.pointer_bytes() as i32),
            )
=======
        Symbol::INT_EQ_I64 | Symbol::INT_EQ_I8 | Symbol::INT_EQ_I1 => {
            debug_assert!(args.len() == 2);
            let a = build_arg(&args[0], env, scope, module, builder, procs);
            let b = build_arg(&args[1], env, scope, module, builder, procs);

            builder.ins().icmp(IntCC::Equal, a, b)
        }
        Symbol::FLOAT_EQ => {
            debug_assert!(args.len() == 2);
            let a = build_arg(&args[0], env, scope, module, builder, procs);
            let b = build_arg(&args[1], env, scope, module, builder, procs);

            builder.ins().fcmp(FloatCC::Equal, a, b)
>>>>>>> d75af397
        }
        Symbol::LIST_GET_UNSAFE => {
            debug_assert!(args.len() == 2);

            let list_ptr = build_arg(&args[0], env, scope, module, builder, procs);
            let elem_index = build_arg(&args[1], env, scope, module, builder, procs);

            let elem_type = Type::int(64).unwrap(); // TODO Look this up instead of hardcoding it!
            let elem_bytes = 8; // TODO Look this up instead of hardcoding it!
            let elem_size = builder.ins().iconst(types::I64, elem_bytes);

            // Multiply the requested index by the size of each element.
            let offset = builder.ins().imul(elem_index, elem_size);

            builder.ins().load_complex(
                elem_type,
                MemFlags::new(),
                &[list_ptr, offset],
                Offset32::new(0),
            )
        }
        Symbol::LIST_SET => {
            let (_list_expr, list_layout) = &args[0];

            match list_layout {
                Layout::Builtin(Builtin::List(elem_layout)) => {
                    // TODO try memcpy for shallow clones; it's probably faster
                    // let list_val = build_expr(env, scope, module, builder, list_expr, procs);

                    let num_elems = 10; // TODO FIXME read from List.len
                    let elem_bytes =
                        elem_layout.stack_size(env.cfg.pointer_bytes() as u32) as usize;
                    let bytes_len = (elem_bytes * num_elems) + 1/* TODO drop the +1 when we have structs and this is no longer NUL-terminated. */;
                    let ptr = call_malloc(env, module, builder, bytes_len);
                    // let mem_flags = MemFlags::new();

                    // Copy the elements from the literal into the array
                    // for (index, elem) in elems.iter().enumerate() {
                    //     let offset = Offset32::new(elem_bytes as i32 * index as i32);
                    //     let val = build_expr(env, scope, module, builder, elem, procs);

                    //     builder.ins().store(mem_flags, val, ptr, offset);
                    // }

                    // Add a NUL terminator at the end.
                    // TODO: Instead of NUL-terminating, return a struct
                    // with the pointer and also the length and capacity.
                    // let nul_terminator = builder.ins().iconst(types::I8, 0);
                    // let index = bytes_len as i32 - 1;
                    // let offset = Offset32::new(index);

                    // builder.ins().store(mem_flags, nul_terminator, ptr, offset);

                    list_set_in_place(
                        env,
                        ptr,
                        build_arg(&args[1], env, scope, module, builder, procs),
                        build_arg(&args[2], env, scope, module, builder, procs),
                        elem_layout,
                        builder,
                    );

                    ptr
                }
                _ => {
                    unreachable!("Invalid List layout for List.set: {:?}", list_layout);
                }
            }
        }
        Symbol::LIST_SET_IN_PLACE => {
            // set : List elem, Int, elem -> List elem
            debug_assert!(args.len() == 3);

            let (list_expr, list_layout) = &args[0];
            let list_val = build_expr(env, scope, module, builder, list_expr, procs);

            match list_layout {
                Layout::Builtin(Builtin::List(elem_layout)) => list_set_in_place(
                    env,
                    list_val,
                    build_arg(&args[1], env, scope, module, builder, procs),
                    build_arg(&args[2], env, scope, module, builder, procs),
                    elem_layout,
                    builder,
                ),
                _ => {
                    unreachable!("Invalid List layout for List.set: {:?}", list_layout);
                }
            }
        }
        _ => {
            let fn_id = match scope.get(&symbol) {
                    Some(ScopeEntry::Func{ func_id, .. }) => *func_id,
                    other => panic!(
                        "CallByName could not find function named {:?} declared in scope (and it was not special-cased in crane::build as a builtin); instead, found {:?} in scope {:?}",
                        symbol, other, scope
                    ),
                };
            let local_func = module.declare_func_in_func(fn_id, &mut builder.func);
            let mut arg_vals = Vec::with_capacity_in(args.len(), env.arena);

            for (arg, _layout) in args {
                arg_vals.push(build_expr(env, scope, module, builder, arg, procs));
            }

            let call = builder.ins().call(local_func, arg_vals.into_bump_slice());
            let results = builder.inst_results(call);

            debug_assert!(results.len() == 1);

            results[0]
        }
    }
}

fn call_malloc<B: Backend>(
    env: &Env<'_>,
    module: &mut Module<B>,
    builder: &mut FunctionBuilder,
    size: usize,
) -> Value {
    // Declare malloc inside this function
    let local_func = module.declare_func_in_func(env.malloc, &mut builder.func);

    // Convert the size argument to a Value
    let ptr_size_type = module.target_config().pointer_type();
    let size_arg = builder.ins().iconst(ptr_size_type, size as i64);

    // Call malloc and return the resulting pointer
    let call = builder.ins().call(local_func, &[size_arg]);
    let results = builder.inst_results(call);

    debug_assert!(results.len() == 1);

    results[0]
}

fn list_set_in_place<'a>(
    env: &Env<'a>,
    list_ptr: Value,
    elem_index: Value,
    elem: Value,
    elem_layout: &Layout<'a>,
    builder: &mut FunctionBuilder,
) -> Value {
    let elem_bytes = elem_layout.stack_size(env.cfg.pointer_bytes() as u32);
    let elem_size = builder.ins().iconst(types::I64, elem_bytes as i64);

    // Multiply the requested index by the size of each element.
    let offset = builder.ins().imul(elem_index, elem_size);

    builder
        .ins()
        .store_complex(MemFlags::new(), elem, &[list_ptr, offset], Offset32::new(0));

    list_ptr
}<|MERGE_RESOLUTION|>--- conflicted
+++ resolved
@@ -644,7 +644,6 @@
 
             builder.ins().ineg(num)
         }
-<<<<<<< HEAD
         Symbol::LIST_LEN => {
             debug_assert!(args.len() == 1);
 
@@ -657,7 +656,7 @@
                 list_ptr,
                 Offset32::new(env.cfg.pointer_bytes() as i32),
             )
-=======
+        }
         Symbol::INT_EQ_I64 | Symbol::INT_EQ_I8 | Symbol::INT_EQ_I1 => {
             debug_assert!(args.len() == 2);
             let a = build_arg(&args[0], env, scope, module, builder, procs);
@@ -671,7 +670,6 @@
             let b = build_arg(&args[1], env, scope, module, builder, procs);
 
             builder.ins().fcmp(FloatCC::Equal, a, b)
->>>>>>> d75af397
         }
         Symbol::LIST_GET_UNSAFE => {
             debug_assert!(args.len() == 2);
