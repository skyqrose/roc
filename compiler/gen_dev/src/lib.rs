#![warn(clippy::dbg_macro)]
// See github.com/rtfeldman/roc/issues/800 for discussion of the large_enum_variant check.
#![allow(clippy::large_enum_variant, clippy::upper_case_acronyms)]

use bumpalo::{collections::Vec, Bump};
use roc_builtins::bitcode;
use roc_collections::all::{MutMap, MutSet};
use roc_module::ident::{ModuleName, TagName};
use roc_module::low_level::LowLevel;
use roc_module::symbol::{Interns, Symbol};
use roc_mono::ir::{BranchInfo, CallType, Expr, JoinPointId, Literal, Proc, Stmt, Wrapped};
use roc_mono::layout::{Builtin, Layout, LayoutIds};
use target_lexicon::Triple;

mod generic64;
mod object_builder;
pub use object_builder::build_module;
mod run_roc;

pub struct Env<'a> {
    pub arena: &'a Bump,
    pub interns: Interns,
    pub exposed_to_host: MutSet<Symbol>,
    pub lazy_literals: bool,
    pub generate_allocators: bool,
}

// These relocations likely will need a length.
// They may even need more definition, but this should be at least good enough for how we will use elf.
#[derive(Debug)]
#[allow(dead_code)]
pub enum Relocation {
    LocalData {
        offset: u64,
        // This should probably technically be a bumpalo::Vec.
        // The problem is that it currently is built in a place that can't access the arena.
        data: std::vec::Vec<u8>,
    },
    LinkedFunction {
        offset: u64,
        name: String,
    },
    LinkedData {
        offset: u64,
        name: String,
    },
}

trait Backend<'a>
where
    Self: Sized,
{
    /// new creates a new backend that will output to the specific Object.
    fn new(env: &'a Env, target: &Triple) -> Result<Self, String>;

    fn env(&self) -> &'a Env<'a>;

    /// reset resets any registers or other values that may be occupied at the end of a procedure.
    fn reset(&mut self);

    /// finalize does any setup and cleanup that should happen around the procedure.
    /// finalize does setup because things like stack size and jump locations are not know until the function is written.
    /// For example, this can store the frame pionter and setup stack space.
    /// finalize is run at the end of build_proc when all internal code is finalized.
    fn finalize(&mut self) -> Result<(&'a [u8], &[Relocation]), String>;

    // load_args is used to let the backend know what the args are.
    // The backend should track these args so it can use them as needed.
    fn load_args(
        &mut self,
        args: &'a [(Layout<'a>, Symbol)],
        ret_layout: &Layout<'a>,
    ) -> Result<(), String>;

    /// Used for generating wrappers for malloc/realloc/free
    fn build_wrapped_jmp(&mut self) -> Result<(&'a [u8], u64), String>;

    /// build_proc creates a procedure and outputs it to the wrapped object writer.
    fn build_proc(&mut self, proc: Proc<'a>) -> Result<(&'a [u8], &[Relocation]), String> {
        self.reset();
<<<<<<< HEAD
        self.load_args(&proc.args, &proc.ret_layout)?;
=======
        self.load_args(proc.args)?;
>>>>>>> b25862a9
        // let start = std::time::Instant::now();
        self.scan_ast(&proc.body);
        self.create_free_map();
        // let duration = start.elapsed();
        // println!("Time to calculate lifetimes: {:?}", duration);
        // println!("{:?}", self.last_seen_map());
        self.build_stmt(&proc.body, &proc.ret_layout)?;
        self.finalize()
    }

    /// build_stmt builds a statement and outputs at the end of the buffer.
    fn build_stmt(&mut self, stmt: &Stmt<'a>, ret_layout: &Layout<'a>) -> Result<(), String> {
        match stmt {
            Stmt::Let(sym, expr, layout, following) => {
                self.build_expr(sym, expr, layout)?;
                self.free_symbols(stmt);
                self.build_stmt(following, ret_layout)?;
                Ok(())
            }
            Stmt::Ret(sym) => {
                self.load_literal_symbols(&[*sym])?;
                self.return_symbol(sym, ret_layout)?;
                self.free_symbols(stmt);
                Ok(())
            }
            Stmt::Invoke {
                symbol,
                layout,
                call,
                pass,
                fail: _,
                exception_id: _,
            } => {
                // for now, treat invoke as a normal call
<<<<<<< HEAD

                let stmt = Stmt::Let(*symbol, Expr::Call(call.clone()), *layout, pass);
                self.build_stmt(&stmt, ret_layout)
=======
                self.build_expr(symbol, &Expr::Call(call.clone()), layout)?;
                self.free_symbols(stmt);
                self.build_stmt(pass)
>>>>>>> b25862a9
            }
            Stmt::Switch {
                cond_symbol,
                cond_layout,
                branches,
                default_branch,
                ret_layout,
            } => {
                self.load_literal_symbols(&[*cond_symbol])?;
                self.build_switch(
                    cond_symbol,
                    cond_layout,
                    branches,
                    default_branch,
                    ret_layout,
                )?;
                self.free_symbols(stmt);
                Ok(())
            }
            x => Err(format!("the statement, {:?}, is not yet implemented", x)),
        }
    }
    // build_switch generates a instructions for a switch statement.
    fn build_switch(
        &mut self,
        cond_symbol: &Symbol,
        cond_layout: &Layout<'a>,
        branches: &'a [(u64, BranchInfo<'a>, Stmt<'a>)],
        default_branch: &(BranchInfo<'a>, &'a Stmt<'a>),
        ret_layout: &Layout<'a>,
    ) -> Result<(), String>;

    /// build_expr builds the expressions for the specified symbol.
    /// The builder must keep track of the symbol because it may be referred to later.
    fn build_expr(
        &mut self,
        sym: &Symbol,
        expr: &Expr<'a>,
        layout: &Layout<'a>,
    ) -> Result<(), String> {
        match expr {
            Expr::Literal(lit) => {
                if self.env().lazy_literals {
                    self.literal_map().insert(*sym, lit.clone());
                } else {
                    self.load_literal(sym, lit)?;
                }
                Ok(())
            }
            Expr::Call(roc_mono::ir::Call {
                call_type,
                arguments,
            }) => {
                match call_type {
                    CallType::ByName {
                        name: func_sym,
                        arg_layouts,
                        ret_layout,
                        ..
                    } => {
                        // For most builtins instead of calling a function, we can just inline the low level.
                        match *func_sym {
                            Symbol::NUM_ABS => {
                                self.build_run_low_level(sym, &LowLevel::NumAbs, arguments, layout)
                            }
                            Symbol::NUM_ADD => {
                                self.build_run_low_level(sym, &LowLevel::NumAdd, arguments, layout)
                            }
                            Symbol::NUM_ACOS => {
                                self.build_run_low_level(sym, &LowLevel::NumAcos, arguments, layout)
                            }
                            Symbol::NUM_ASIN => {
                                self.build_run_low_level(sym, &LowLevel::NumAsin, arguments, layout)
                            }
                            Symbol::NUM_ATAN => {
                                self.build_run_low_level(sym, &LowLevel::NumAtan, arguments, layout)
                            }
                            Symbol::NUM_MUL => {
                                self.build_run_low_level(sym, &LowLevel::NumMul, arguments, layout)
                            }
                            Symbol::NUM_POW_INT => self.build_run_low_level(
                                sym,
                                &LowLevel::NumPowInt,
                                arguments,
                                layout,
                            ),
                            Symbol::NUM_SUB => {
                                self.build_run_low_level(sym, &LowLevel::NumSub, arguments, layout)
                            }
                            Symbol::BOOL_EQ => {
                                self.build_run_low_level(sym, &LowLevel::Eq, arguments, layout)
                            }
                            x if x
                                .module_string(&self.env().interns)
                                .starts_with(ModuleName::APP) =>
                            {
                                let fn_name = LayoutIds::default()
                                    .get(*func_sym, layout)
                                    .to_symbol_string(*func_sym, &self.env().interns);
                                // Now that the arguments are needed, load them if they are literals.
                                self.load_literal_symbols(arguments)?;
                                self.build_fn_call(sym, fn_name, arguments, arg_layouts, ret_layout)
                            }
                            x => Err(format!("the function, {:?}, is not yet implemented", x)),
                        }
                    }

                    CallType::LowLevel { op: lowlevel, .. } => {
                        self.build_run_low_level(sym, lowlevel, arguments, layout)
                    }
                    x => Err(format!("the call type, {:?}, is not yet implemented", x)),
                }
            }
            Expr::Struct(fields) => {
                self.load_literal_symbols(fields)?;
                self.create_struct(sym, layout, fields)
            }
            Expr::AccessAtIndex {
                index,
                field_layouts,
                structure,
                wrapped,
            } => self.load_access_at_index(sym, structure, *index, field_layouts, wrapped),
            x => Err(format!("the expression, {:?}, is not yet implemented", x)),
        }
    }

    /// build_run_low_level builds the low level opertation and outputs to the specified symbol.
    /// The builder must keep track of the symbol because it may be referred to later.
    fn build_run_low_level(
        &mut self,
        sym: &Symbol,
        lowlevel: &LowLevel,
        args: &'a [Symbol],
        layout: &Layout<'a>,
    ) -> Result<(), String> {
        // Now that the arguments are needed, load them if they are literals.
        self.load_literal_symbols(args)?;
        match lowlevel {
            LowLevel::NumAbs => {
                // TODO: when this is expanded to floats. deal with typecasting here, and then call correct low level method.
                match layout {
                    Layout::Builtin(Builtin::Int64) => self.build_num_abs_i64(sym, &args[0]),
                    Layout::Builtin(Builtin::Float64) => self.build_num_abs_f64(sym, &args[0]),
                    x => Err(format!("layout, {:?}, not implemented yet", x)),
                }
            }
            LowLevel::NumAdd => {
                // TODO: when this is expanded to floats. deal with typecasting here, and then call correct low level method.
                match layout {
                    Layout::Builtin(Builtin::Int64) => {
                        self.build_num_add_i64(sym, &args[0], &args[1])
                    }
                    Layout::Builtin(Builtin::Float64) => {
                        self.build_num_add_f64(sym, &args[0], &args[1])
                    }
                    x => Err(format!("layout, {:?}, not implemented yet", x)),
                }
            }
            LowLevel::NumAcos => {
                self.build_fn_call(sym, bitcode::NUM_ACOS.to_string(), args, &[*layout], layout)
            }
            LowLevel::NumAsin => {
                self.build_fn_call(sym, bitcode::NUM_ASIN.to_string(), args, &[*layout], layout)
            }
            LowLevel::NumAtan => {
                self.build_fn_call(sym, bitcode::NUM_ATAN.to_string(), args, &[*layout], layout)
            }
            LowLevel::NumMul => {
                // TODO: when this is expanded to floats. deal with typecasting here, and then call correct low level method.
                match layout {
                    Layout::Builtin(Builtin::Int64) => {
                        self.build_num_mul_i64(sym, &args[0], &args[1])
                    }
                    x => Err(format!("layout, {:?}, not implemented yet", x)),
                }
            }
            LowLevel::NumPowInt => self.build_fn_call(
                sym,
                bitcode::NUM_POW_INT.to_string(),
                args,
                &[*layout, *layout],
                layout,
            ),
            LowLevel::NumSub => {
                // TODO: when this is expanded to floats. deal with typecasting here, and then call correct low level method.
                match layout {
                    Layout::Builtin(Builtin::Int64) => {
                        self.build_num_sub_i64(sym, &args[0], &args[1])
                    }
                    x => Err(format!("layout, {:?}, not implemented yet", x)),
                }
            }
            LowLevel::Eq => match layout {
                Layout::Builtin(Builtin::Int1) => self.build_eq_i64(sym, &args[0], &args[1]),
                // Should we panic?
                x => Err(format!("wrong layout, {:?}, for LowLevel::Eq", x)),
            },

            x => Err(format!("low level, {:?}. is not yet implemented", x)),
        }
    }

    /// build_fn_call creates a call site for a function.
    /// This includes dealing with things like saving regs and propagating the returned value.
    fn build_fn_call(
        &mut self,
        dst: &Symbol,
        fn_name: String,
        args: &'a [Symbol],
        arg_layouts: &[Layout<'a>],
        ret_layout: &Layout<'a>,
    ) -> Result<(), String>;

    /// build_num_abs_i64 stores the absolute value of src into dst.
    /// It only deals with inputs and outputs of i64 type.
    fn build_num_abs_i64(&mut self, dst: &Symbol, src: &Symbol) -> Result<(), String>;

    /// build_num_abs_f64 stores the absolute value of src into dst.
    /// It only deals with inputs and outputs of f64 type.
    fn build_num_abs_f64(&mut self, dst: &Symbol, src: &Symbol) -> Result<(), String>;

    /// build_num_add_i64 stores the sum of src1 and src2 into dst.
    /// It only deals with inputs and outputs of i64 type.
    fn build_num_add_i64(
        &mut self,
        dst: &Symbol,
        src1: &Symbol,
        src2: &Symbol,
    ) -> Result<(), String>;

    /// build_num_add_f64 stores the sum of src1 and src2 into dst.
    /// It only deals with inputs and outputs of f64 type.
    fn build_num_add_f64(
        &mut self,
        dst: &Symbol,
        src1: &Symbol,
        src2: &Symbol,
    ) -> Result<(), String>;

    /// build_num_mul_i64 stores `src1 * src2` into dst.
    /// It only deals with inputs and outputs of i64 type.
    fn build_num_mul_i64(
        &mut self,
        dst: &Symbol,
        src1: &Symbol,
        src2: &Symbol,
    ) -> Result<(), String>;

    /// build_num_sub_i64 stores the `src1 - src2` difference into dst.
    /// It only deals with inputs and outputs of i64 type.
    fn build_num_sub_i64(
        &mut self,
        dst: &Symbol,
        src1: &Symbol,
        src2: &Symbol,
    ) -> Result<(), String>;

    /// build_eq_i64 stores the result of `src1 == src2` into dst.
    /// It only deals with inputs and outputs of i64 type.
    fn build_eq_i64(&mut self, dst: &Symbol, src1: &Symbol, src2: &Symbol) -> Result<(), String>;

    /// literal_map gets the map from symbol to literal, used for lazy loading and literal folding.
    fn literal_map(&mut self) -> &mut MutMap<Symbol, Literal<'a>>;

    fn load_literal_symbols(&mut self, syms: &[Symbol]) -> Result<(), String> {
        if self.env().lazy_literals {
            for sym in syms {
                if let Some(lit) = self.literal_map().remove(sym) {
                    self.load_literal(sym, &lit)?;
                }
            }
        }
        Ok(())
    }

    /// create_struct creates a struct with the elements specified loaded into it as data.
    fn create_struct(
        &mut self,
        sym: &Symbol,
        layout: &Layout<'a>,
        fields: &'a [Symbol],
    ) -> Result<(), String>;

    /// load_access_at_index loads into `sym` the value at `index` in `structure`.
    fn load_access_at_index(
        &mut self,
        sym: &Symbol,
        structure: &Symbol,
        index: u64,
        field_layouts: &'a [Layout<'a>],
        wrapped: &Wrapped,
    ) -> Result<(), String>;

    /// load_literal sets a symbol to be equal to a literal.
    fn load_literal(&mut self, sym: &Symbol, lit: &Literal<'a>) -> Result<(), String>;

    /// return_symbol moves a symbol to the correct return location for the backend.
    fn return_symbol(&mut self, sym: &Symbol, layout: &Layout<'a>) -> Result<(), String>;

    /// free_symbols will free all symbols for the given statement.
    fn free_symbols(&mut self, stmt: &Stmt<'a>) {
        if let Some(syms) = self.free_map().remove(&(stmt as *const Stmt<'a>)) {
            for sym in syms {
                //println!("Freeing symbol: {:?}", sym);
                self.free_symbol(&sym);
            }
        }
    }

    /// free_symbol frees any registers or stack space used to hold a symbol.
    fn free_symbol(&mut self, sym: &Symbol);

    /// set_last_seen sets the statement a symbol was last seen in.
    fn set_last_seen(&mut self, sym: Symbol, stmt: &Stmt<'a>) {
        self.last_seen_map().insert(sym, stmt);
    }

    /// last_seen_map gets the map from symbol to when it is last seen in the function.
    fn last_seen_map(&mut self) -> &mut MutMap<Symbol, *const Stmt<'a>>;

    fn create_free_map(&mut self) {
        let mut free_map = MutMap::default();
        let arena = self.env().arena;
        for (sym, stmt) in self.last_seen_map() {
            let vals = free_map
                .entry(*stmt)
                .or_insert_with(|| bumpalo::vec![in arena]);
            vals.push(*sym);
        }
        self.set_free_map(free_map);
    }

    /// free_map gets the map statement to the symbols that are free after they run.
    fn free_map(&mut self) -> &mut MutMap<*const Stmt<'a>, Vec<'a, Symbol>>;

    /// set_free_map sets the free map to the given map.
    fn set_free_map(&mut self, map: MutMap<*const Stmt<'a>, Vec<'a, Symbol>>);

    /// scan_ast runs through the ast and fill the last seen map.
    /// This must iterate through the ast in the same way that build_stmt does. i.e. then before else.
    fn scan_ast(&mut self, stmt: &Stmt<'a>) {
        match stmt {
            Stmt::Let(sym, expr, _, following) => {
                self.set_last_seen(*sym, stmt);
                match expr {
                    Expr::Literal(_) => {}

                    Expr::Call(call) => self.scan_ast_call(call, stmt),

                    Expr::Tag { arguments, .. } => {
                        for sym in *arguments {
                            self.set_last_seen(*sym, stmt);
                        }
                    }
                    Expr::Struct(syms) => {
                        for sym in *syms {
                            self.set_last_seen(*sym, stmt);
                        }
                    }
                    Expr::StructAtIndex { structure, .. } => {
                        self.set_last_seen(*structure, stmt);
                    }
                    Expr::GetTagId { structure, .. } => {
                        self.set_last_seen(*structure, stmt);
                    }
                    Expr::UnionAtIndex { structure, .. } => {
                        self.set_last_seen(*structure, stmt);
                    }
                    Expr::Array { elems, .. } => {
                        for sym in *elems {
                            self.set_last_seen(*sym, stmt);
                        }
                    }
                    Expr::Reuse {
                        symbol,
                        arguments,
                        tag_name,
                        ..
                    } => {
                        self.set_last_seen(*symbol, stmt);
                        match tag_name {
                            TagName::Closure(sym) => {
                                self.set_last_seen(*sym, stmt);
                            }
                            TagName::Private(sym) => {
                                self.set_last_seen(*sym, stmt);
                            }
                            TagName::Global(_) => {}
                        }
                        for sym in *arguments {
                            self.set_last_seen(*sym, stmt);
                        }
                    }
                    Expr::Reset(sym) => {
                        self.set_last_seen(*sym, stmt);
                    }
                    Expr::EmptyArray => {}
                    Expr::RuntimeErrorFunction(_) => {}
                }
                self.scan_ast(following);
            }

            Stmt::Invoke {
                symbol,
                layout: _,
                call,
                pass,
                fail: _,
                exception_id: _,
            } => {
                // for now, treat invoke as a normal call
                self.set_last_seen(*symbol, stmt);
                self.scan_ast_call(call, stmt);
                self.scan_ast(pass);
            }

            Stmt::Switch {
                cond_symbol,
                branches,
                default_branch,
                ..
            } => {
                self.set_last_seen(*cond_symbol, stmt);
                for (_, _, branch) in *branches {
                    self.scan_ast(branch);
                }
                self.scan_ast(default_branch.1);
            }
            Stmt::Ret(sym) => {
                self.set_last_seen(*sym, stmt);
            }
            Stmt::Resume(_exception_id) => {}
            Stmt::Refcounting(modify, following) => {
                let sym = modify.get_symbol();

                self.set_last_seen(sym, stmt);
                self.scan_ast(following);
            }
            Stmt::Join {
                parameters,
                body: continuation,
                remainder,
                ..
            } => {
                for param in *parameters {
                    self.set_last_seen(param.symbol, stmt);
                }
                self.scan_ast(continuation);
                self.scan_ast(remainder);
            }
            Stmt::Jump(JoinPointId(sym), symbols) => {
                self.set_last_seen(*sym, stmt);
                for sym in *symbols {
                    self.set_last_seen(*sym, stmt);
                }
            }
            Stmt::RuntimeError(_) => {}
        }
    }

    fn scan_ast_call(&mut self, call: &roc_mono::ir::Call, stmt: &roc_mono::ir::Stmt<'a>) {
        let roc_mono::ir::Call {
            call_type,
            arguments,
        } = call;

        for sym in *arguments {
            self.set_last_seen(*sym, stmt);
        }

        match call_type {
            CallType::ByName { .. } => {}
            CallType::LowLevel { .. } => {}
            CallType::HigherOrderLowLevel { .. } => {}
            CallType::Foreign { .. } => {}
        }
    }
}<|MERGE_RESOLUTION|>--- conflicted
+++ resolved
@@ -8,7 +8,7 @@
 use roc_module::ident::{ModuleName, TagName};
 use roc_module::low_level::LowLevel;
 use roc_module::symbol::{Interns, Symbol};
-use roc_mono::ir::{BranchInfo, CallType, Expr, JoinPointId, Literal, Proc, Stmt, Wrapped};
+use roc_mono::ir::{BranchInfo, CallType, Expr, JoinPointId, Literal, Proc, Stmt};
 use roc_mono::layout::{Builtin, Layout, LayoutIds};
 use target_lexicon::Triple;
 
@@ -78,11 +78,7 @@
     /// build_proc creates a procedure and outputs it to the wrapped object writer.
     fn build_proc(&mut self, proc: Proc<'a>) -> Result<(&'a [u8], &[Relocation]), String> {
         self.reset();
-<<<<<<< HEAD
         self.load_args(&proc.args, &proc.ret_layout)?;
-=======
-        self.load_args(proc.args)?;
->>>>>>> b25862a9
         // let start = std::time::Instant::now();
         self.scan_ast(&proc.body);
         self.create_free_map();
@@ -117,15 +113,8 @@
                 exception_id: _,
             } => {
                 // for now, treat invoke as a normal call
-<<<<<<< HEAD
-
                 let stmt = Stmt::Let(*symbol, Expr::Call(call.clone()), *layout, pass);
                 self.build_stmt(&stmt, ret_layout)
-=======
-                self.build_expr(symbol, &Expr::Call(call.clone()), layout)?;
-                self.free_symbols(stmt);
-                self.build_stmt(pass)
->>>>>>> b25862a9
             }
             Stmt::Switch {
                 cond_symbol,
@@ -243,12 +232,11 @@
                 self.load_literal_symbols(fields)?;
                 self.create_struct(sym, layout, fields)
             }
-            Expr::AccessAtIndex {
+            Expr::StructAtIndex {
                 index,
                 field_layouts,
                 structure,
-                wrapped,
-            } => self.load_access_at_index(sym, structure, *index, field_layouts, wrapped),
+            } => self.load_struct_at_index(sym, structure, *index, field_layouts),
             x => Err(format!("the expression, {:?}, is not yet implemented", x)),
         }
     }
@@ -410,14 +398,13 @@
         fields: &'a [Symbol],
     ) -> Result<(), String>;
 
-    /// load_access_at_index loads into `sym` the value at `index` in `structure`.
-    fn load_access_at_index(
+    /// load_struct_at_index loads into `sym` the value at `index` in `structure`.
+    fn load_struct_at_index(
         &mut self,
         sym: &Symbol,
         structure: &Symbol,
         index: u64,
         field_layouts: &'a [Layout<'a>],
-        wrapped: &Wrapped,
     ) -> Result<(), String>;
 
     /// load_literal sets a symbol to be equal to a literal.
