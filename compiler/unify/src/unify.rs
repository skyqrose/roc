--- conflicted
+++ resolved
@@ -554,14 +554,6 @@
             //
             // This correction introduces the same issue as in https://github.com/elm/compiler/issues/1964
             // Polymorphic recursion is now a type error.
-<<<<<<< HEAD
-            let problems = if let Some(rvar) = recursion_var {
-                if expected == rvar {
-                    unify_pool(subs, pool, actual, ctx.second)
-                } else {
-                    // replace the rvar with ctx.second in expected
-                    subs.explicit_substitute(rvar, ctx.second, expected);
-=======
             //
             // The strategy is to expand the recursive tag union as deeply as the non-recursive one
             // is.
@@ -591,16 +583,11 @@
                     unify_pool(subs, pool, actual, expected)
                 } else {
                     // unification with a non-structure is trivial
->>>>>>> b480ae8a
                     unify_pool(subs, pool, actual, expected)
                 }
             } else {
                 // we always unify NonRecursive with Recursive, so this should never happen
-<<<<<<< HEAD
-                debug_assert!(Some(actual) != recursion_var);
-=======
                 debug_assert_ne!(Some(actual), recursion_var);
->>>>>>> b480ae8a
 
                 unify_pool(subs, pool, actual, expected)
             };
@@ -733,7 +720,6 @@
                     let mut outcome = vec![];
                     // unify everything with shared
                     outcome.extend(unify_pool(subs, pool, ctx.second, *cvar));
-<<<<<<< HEAD
 
                     for mvar in mvars {
                         outcome.extend(unify_pool(subs, pool, ctx.second, *mvar));
@@ -758,32 +744,6 @@
                         .filter_map(|v| {
                             let root = subs.get_root_key(v);
 
-=======
-
-                    for mvar in mvars {
-                        outcome.extend(unify_pool(subs, pool, ctx.second, *mvar));
-                    }
-
-                    // set the first and second variables to Shared
-                    let content = Content::Structure(FlatType::Boolean(Bool::Shared));
-                    outcome.extend(merge(subs, ctx, content));
-
-                    outcome
-                }
-                (Container(cvar1, mvars1), Container(cvar2, mvars2)) => {
-                    let mut outcome = vec![];
-
-                    // unify cvar1 and cvar2?
-                    outcome.extend(unify_pool(subs, pool, *cvar1, *cvar2));
-
-                    let mvars: SendSet<Variable> = mvars1
-                        .into_iter()
-                        .chain(mvars2.into_iter())
-                        .copied()
-                        .filter_map(|v| {
-                            let root = subs.get_root_key(v);
-
->>>>>>> b480ae8a
                             if roc_types::boolean_algebra::var_is_shared(subs, root) {
                                 None
                             } else {
