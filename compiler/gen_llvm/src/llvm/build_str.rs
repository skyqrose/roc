--- conflicted
+++ resolved
@@ -1,10 +1,4 @@
-<<<<<<< HEAD
-use crate::llvm::bitcode::{
-    call_bitcode_fn, call_list_bitcode_fn, call_str_bitcode_fn, call_void_bitcode_fn,
-};
-=======
 use crate::llvm::bitcode::{call_bitcode_fn, call_str_bitcode_fn, call_void_bitcode_fn};
->>>>>>> d3a3b645
 use crate::llvm::build::{complex_bitcast, Env, Scope};
 use crate::llvm::build_list::{allocate_list, pass_update_mode, store_list};
 use inkwell::builder::Builder;
@@ -21,21 +15,6 @@
 
 pub static CHAR_LAYOUT: Layout = Layout::u8();
 
-<<<<<<< HEAD
-/// Str.repeat : Str, Nat -> Str
-pub fn str_repeat<'a, 'ctx, 'env>(
-    env: &Env<'a, 'ctx, 'env>,
-    scope: &Scope<'a, 'ctx>,
-    str_symbol: Symbol,
-    count_symbol: Symbol,
-) -> BasicValueEnum<'ctx> {
-    let str_c_abi = str_symbol_to_c_abi(env, scope, str_symbol);
-    let count = load_symbol(scope, &count_symbol);
-    call_str_bitcode_fn(env, &[str_c_abi.into(), count], bitcode::STR_REPEAT)
-}
-
-=======
->>>>>>> d3a3b645
 /// Str.split : Str, Str -> List Str
 pub fn str_split<'a, 'ctx, 'env>(
     env: &Env<'a, 'ctx, 'env>,
@@ -48,17 +27,8 @@
     let string = load_symbol(scope, &str_symbol);
     let delimiter = load_symbol(scope, &delimiter_symbol);
 
-<<<<<<< HEAD
-    let segment_count = call_list_bitcode_fn(
-        env,
-        &[str_c_abi.into(), delim_c_abi.into()],
-        bitcode::STR_COUNT_SEGMENTS,
-    )
-    .into_int_value();
-=======
     let segment_count =
         call_bitcode_fn(env, &[string, delimiter], bitcode::STR_COUNT_SEGMENTS).into_int_value();
->>>>>>> d3a3b645
 
     // a pointer to the elements
     let ret_list_ptr = allocate_list(env, &Layout::Builtin(Builtin::Str), segment_count);
@@ -128,158 +98,6 @@
     (generic_ptr, length)
 }
 
-<<<<<<< HEAD
-/// Str.concat : Str, Str -> Str
-pub fn str_concat<'a, 'ctx, 'env>(
-    env: &Env<'a, 'ctx, 'env>,
-    scope: &Scope<'a, 'ctx>,
-    str1_symbol: Symbol,
-    str2_symbol: Symbol,
-) -> BasicValueEnum<'ctx> {
-    // swap the arguments; second argument comes before the second in the output string
-    let str1_c_abi = str_symbol_to_c_abi(env, scope, str1_symbol);
-    let str2_c_abi = str_symbol_to_c_abi(env, scope, str2_symbol);
-
-    call_str_bitcode_fn(
-        env,
-        &[str1_c_abi.into(), str2_c_abi.into()],
-        bitcode::STR_CONCAT,
-    )
-}
-
-/// Str.join : List Str, Str -> Str
-pub fn str_join_with<'a, 'ctx, 'env>(
-    env: &Env<'a, 'ctx, 'env>,
-    scope: &Scope<'a, 'ctx>,
-    list_symbol: Symbol,
-    str_symbol: Symbol,
-) -> BasicValueEnum<'ctx> {
-    // dirty hack; pretend a `list` is a `str` that works because
-    // they have the same stack layout `{ u8*, usize }`
-    let list_i128 = str_symbol_to_c_abi(env, scope, list_symbol);
-    let str_i128 = str_symbol_to_c_abi(env, scope, str_symbol);
-
-    call_str_bitcode_fn(
-        env,
-        &[list_i128.into(), str_i128.into()],
-        bitcode::STR_JOIN_WITH,
-    )
-}
-
-pub fn str_number_of_bytes<'a, 'ctx, 'env>(
-    env: &Env<'a, 'ctx, 'env>,
-    scope: &Scope<'a, 'ctx>,
-    str_symbol: Symbol,
-) -> IntValue<'ctx> {
-    let str_i128 = str_symbol_to_c_abi(env, scope, str_symbol);
-
-    // the builtin will always return an u64
-    let length =
-        call_bitcode_fn(env, &[str_i128.into()], bitcode::STR_NUMBER_OF_BYTES).into_int_value();
-
-    // cast to the appropriate usize of the current build
-    env.builder
-        .build_int_cast(length, env.ptr_int(), "len_as_usize")
-}
-
-/// Str.startsWith : Str, Str -> Bool
-pub fn str_starts_with<'a, 'ctx, 'env>(
-    env: &Env<'a, 'ctx, 'env>,
-    scope: &Scope<'a, 'ctx>,
-    str_symbol: Symbol,
-    prefix_symbol: Symbol,
-) -> BasicValueEnum<'ctx> {
-    let str_i128 = str_symbol_to_c_abi(env, scope, str_symbol);
-    let prefix_i128 = str_symbol_to_c_abi(env, scope, prefix_symbol);
-
-    call_bitcode_fn(
-        env,
-        &[str_i128.into(), prefix_i128.into()],
-        bitcode::STR_STARTS_WITH,
-    )
-}
-
-/// Str.startsWithCodePt : Str, U32 -> Bool
-pub fn str_starts_with_code_point<'a, 'ctx, 'env>(
-    env: &Env<'a, 'ctx, 'env>,
-    scope: &Scope<'a, 'ctx>,
-    str_symbol: Symbol,
-    prefix_symbol: Symbol,
-) -> BasicValueEnum<'ctx> {
-    let str_i128 = str_symbol_to_c_abi(env, scope, str_symbol);
-    let prefix = load_symbol(scope, &prefix_symbol);
-
-    call_bitcode_fn(
-        env,
-        &[str_i128.into(), prefix],
-        bitcode::STR_STARTS_WITH_CODE_PT,
-    )
-}
-
-/// Str.endsWith : Str, Str -> Bool
-pub fn str_ends_with<'a, 'ctx, 'env>(
-    env: &Env<'a, 'ctx, 'env>,
-    scope: &Scope<'a, 'ctx>,
-    str_symbol: Symbol,
-    prefix_symbol: Symbol,
-) -> BasicValueEnum<'ctx> {
-    let str_i128 = str_symbol_to_c_abi(env, scope, str_symbol);
-    let prefix_i128 = str_symbol_to_c_abi(env, scope, prefix_symbol);
-
-    call_bitcode_fn(
-        env,
-        &[str_i128.into(), prefix_i128.into()],
-        bitcode::STR_ENDS_WITH,
-    )
-}
-
-/// Str.countGraphemes : Str -> Int
-pub fn str_count_graphemes<'a, 'ctx, 'env>(
-    env: &Env<'a, 'ctx, 'env>,
-    scope: &Scope<'a, 'ctx>,
-    str_symbol: Symbol,
-) -> BasicValueEnum<'ctx> {
-    let str_i128 = str_symbol_to_c_abi(env, scope, str_symbol);
-
-    call_bitcode_fn(
-        env,
-        &[str_i128.into()],
-        bitcode::STR_COUNT_GRAPEHEME_CLUSTERS,
-    )
-}
-
-/// Str.trim : Str -> Str
-pub fn str_trim<'a, 'ctx, 'env>(
-    env: &Env<'a, 'ctx, 'env>,
-    scope: &Scope<'a, 'ctx>,
-    str_symbol: Symbol,
-) -> BasicValueEnum<'ctx> {
-    let str_i128 = str_symbol_to_c_abi(env, scope, str_symbol);
-    call_str_bitcode_fn(env, &[str_i128.into()], bitcode::STR_TRIM)
-}
-
-/// Str.trimLeft : Str -> Str
-pub fn str_trim_left<'a, 'ctx, 'env>(
-    env: &Env<'a, 'ctx, 'env>,
-    scope: &Scope<'a, 'ctx>,
-    str_symbol: Symbol,
-) -> BasicValueEnum<'ctx> {
-    let str_i128 = str_symbol_to_c_abi(env, scope, str_symbol);
-    call_str_bitcode_fn(env, &[str_i128.into()], bitcode::STR_TRIM_LEFT)
-}
-
-/// Str.trimRight : Str -> Str
-pub fn str_trim_right<'a, 'ctx, 'env>(
-    env: &Env<'a, 'ctx, 'env>,
-    scope: &Scope<'a, 'ctx>,
-    str_symbol: Symbol,
-) -> BasicValueEnum<'ctx> {
-    let str_i128 = str_symbol_to_c_abi(env, scope, str_symbol);
-    call_str_bitcode_fn(env, &[str_i128.into()], bitcode::STR_TRIM_RIGHT)
-}
-
-=======
->>>>>>> d3a3b645
 /// Str.fromInt : Int -> Str
 pub fn str_from_int<'a, 'ctx, 'env>(
     env: &Env<'a, 'ctx, 'env>,
@@ -287,24 +105,6 @@
     int_width: IntWidth,
 ) -> BasicValueEnum<'ctx> {
     call_str_bitcode_fn(env, &[value.into()], &bitcode::STR_FROM_INT[int_width])
-<<<<<<< HEAD
-}
-
-/// Str.toUtf8 : Str -> List U8
-pub fn str_to_utf8<'a, 'ctx, 'env>(
-    env: &Env<'a, 'ctx, 'env>,
-    original_wrapper: StructValue<'ctx>,
-) -> BasicValueEnum<'ctx> {
-    let string = complex_bitcast(
-        env.builder,
-        original_wrapper.into(),
-        env.str_list_c_abi().into(),
-        "to_utf8",
-    );
-
-    call_list_bitcode_fn(env, &[string], bitcode::STR_TO_UTF8)
-=======
->>>>>>> d3a3b645
 }
 
 fn decode_from_utf8_result<'a, 'ctx, 'env>(
