use roc_builtins::bitcode::{self, FloatWidth};
use roc_module::low_level::{LowLevel, LowLevel::*};
use roc_module::symbol::Symbol;

use crate::layout::WasmLayout;
use crate::storage::Storage;
use crate::wasm_module::{
    CodeBuilder,
    ValueType::{self, *},
};

pub enum LowlevelBuildResult {
    Done,
    BuiltinCall(&'static str),
    NotImplemented,
}

pub fn build_call_low_level<'a>(
    code_builder: &mut CodeBuilder<'a>,
    storage: &mut Storage<'a>,
    lowlevel: &LowLevel,
    args: &'a [Symbol],
    ret_layout: &WasmLayout,
) -> LowlevelBuildResult {
    use LowlevelBuildResult::*;

    let panic_ret_type = || panic!("Invalid return layout for {:?}: {:?}", lowlevel, ret_layout);

    match lowlevel {
        StrConcat | StrJoinWith | StrIsEmpty | StrStartsWith | StrStartsWithCodePt
        | StrEndsWith | StrSplit | StrCountGraphemes | StrFromInt | StrFromUtf8 | StrTrimLeft
<<<<<<< HEAD
        | StrFromUtf8Range | StrToUtf8 | StrRepeat | StrFromFloat | StrTrim | ListLen
        | ListGetUnsafe | ListSet | ListSingle | ListRepeat | ListReverse | ListConcat
        | ListContains | ListAppend | ListPrepend | ListJoin | ListRange | ListMap | ListMap2
        | ListMap3 | ListMap4 | ListMapWithIndex | ListKeepIf | ListWalk | ListWalkUntil
        | ListWalkBackwards | ListKeepOks | ListKeepErrs | ListSortWith | ListSublist
        | ListDropAt | ListSwap | ListAny | ListFindUnsafe | DictSize | DictEmpty | DictInsert
        | DictRemove | DictContains | DictGetUnsafe | DictKeys | DictValues | DictUnion
        | DictIntersection | DictDifference | DictWalk | SetFromList => {
=======
        | StrTrimRight | StrFromUtf8Range | StrToUtf8 | StrRepeat | StrFromFloat | StrTrim
        | ListLen | ListGetUnsafe | ListSet | ListSingle | ListRepeat | ListReverse
        | ListConcat | ListContains | ListAppend | ListPrepend | ListJoin | ListRange | ListMap
        | ListMap2 | ListMap3 | ListMap4 | ListMapWithIndex | ListKeepIf | ListWalk
        | ListWalkUntil | ListWalkBackwards | ListKeepOks | ListKeepErrs | ListSortWith
        | ListSublist | ListDrop | ListDropAt | ListSwap | ListAny | ListFindUnsafe | DictSize
        | DictEmpty | DictInsert | DictRemove | DictContains | DictGetUnsafe | DictKeys
        | DictValues | DictUnion | DictIntersection | DictDifference | DictWalk | SetFromList => {
>>>>>>> cac71863
            return NotImplemented;
        }

        NumAdd => match ret_layout.value_type() {
            I32 => code_builder.i32_add(),
            I64 => code_builder.i64_add(),
            F32 => code_builder.f32_add(),
            F64 => code_builder.f64_add(),
        },
        NumAddWrap => match ret_layout.value_type() {
            I32 => {
                code_builder.i32_add();
                wrap_i32(code_builder, ret_layout.size());
            }
            I64 => code_builder.i64_add(),
            F32 => code_builder.f32_add(),
            F64 => code_builder.f64_add(),
        },
        NumAddChecked => return NotImplemented,
        NumSub => match ret_layout.value_type() {
            I32 => code_builder.i32_sub(),
            I64 => code_builder.i64_sub(),
            F32 => code_builder.f32_sub(),
            F64 => code_builder.f64_sub(),
        },
        NumSubWrap => match ret_layout.value_type() {
            I32 => {
                code_builder.i32_sub();
                wrap_i32(code_builder, ret_layout.size());
            }
            I64 => code_builder.i64_sub(),
            F32 => code_builder.f32_sub(),
            F64 => code_builder.f64_sub(),
        },
        NumSubChecked => return NotImplemented,
        NumMul => match ret_layout.value_type() {
            I32 => code_builder.i32_mul(),
            I64 => code_builder.i64_mul(),
            F32 => code_builder.f32_mul(),
            F64 => code_builder.f64_mul(),
        },
        NumMulWrap => match ret_layout.value_type() {
            I32 => {
                code_builder.i32_mul();
                wrap_i32(code_builder, ret_layout.size());
            }
            I64 => code_builder.i64_mul(),
            F32 => code_builder.f32_mul(),
            F64 => code_builder.f64_mul(),
        },
        NumMulChecked => return NotImplemented,
        NumGt => match storage.get(&args[0]).value_type() {
            I32 => code_builder.i32_gt_s(),
            I64 => code_builder.i64_gt_s(),
            F32 => code_builder.f32_gt(),
            F64 => code_builder.f64_gt(),
        },
        NumGte => match storage.get(&args[0]).value_type() {
            I32 => code_builder.i32_ge_s(),
            I64 => code_builder.i64_ge_s(),
            F32 => code_builder.f32_ge(),
            F64 => code_builder.f64_ge(),
        },
        NumLt => match storage.get(&args[0]).value_type() {
            I32 => code_builder.i32_lt_s(),
            I64 => code_builder.i64_lt_s(),
            F32 => code_builder.f32_lt(),
            F64 => code_builder.f64_lt(),
        },
        NumLte => match storage.get(&args[0]).value_type() {
            I32 => code_builder.i32_le_s(),
            I64 => code_builder.i64_le_s(),
            F32 => code_builder.f32_le(),
            F64 => code_builder.f64_le(),
        },
        NumCompare => return NotImplemented,
        NumDivUnchecked => match ret_layout.value_type() {
            I32 => code_builder.i32_div_s(),
            I64 => code_builder.i64_div_s(),
            F32 => code_builder.f32_div(),
            F64 => code_builder.f64_div(),
        },
        NumDivCeilUnchecked => return NotImplemented,
        NumRemUnchecked => match ret_layout.value_type() {
            I32 => code_builder.i32_rem_s(),
            I64 => code_builder.i64_rem_s(),
            F32 => return NotImplemented,
            F64 => return NotImplemented,
        },
        NumIsMultipleOf => return NotImplemented,
        NumAbs => match ret_layout.value_type() {
            I32 => {
                code_builder.i32_const(0);
                storage.load_symbols(code_builder, args);
                code_builder.i32_sub();
                storage.load_symbols(code_builder, args);
                code_builder.i32_const(0);
                code_builder.i32_ge_s();
                code_builder.select();
            }
            I64 => {
                code_builder.i64_const(0);
                storage.load_symbols(code_builder, args);
                code_builder.i64_sub();
                storage.load_symbols(code_builder, args);
                code_builder.i64_const(0);
                code_builder.i64_ge_s();
                code_builder.select();
            }
            F32 => code_builder.f32_abs(),
            F64 => code_builder.f64_abs(),
        },
        NumNeg => {
            match ret_layout.value_type() {
                I32 => {
                    // Unfortunate local.set/local.get
                    code_builder.i32_const(0);
                    storage.load_symbols(code_builder, args);
                    code_builder.i32_sub();
                }
                I64 => {
                    // Unfortunate local.set/local.get
                    code_builder.i64_const(0);
                    storage.load_symbols(code_builder, args);
                    code_builder.i64_sub();
                }
                F32 => code_builder.f32_neg(),
                F64 => code_builder.f64_neg(),
            }
        }
        NumSin => return NotImplemented,
        NumCos => return NotImplemented,
        NumSqrtUnchecked => return NotImplemented,
        NumLogUnchecked => return NotImplemented,
        NumRound => {
            // FIXME
            // thread 'gen_num::f64_round' panicked at 'called `Result::unwrap()` on an `Err` value:
            // Io(Os { code: 2, kind: NotFound, message: "No such file or directory" })',
            // compiler/test_gen/src/helpers/wasm.rs:185:53
            // Note: Wasm has a `nearest` op, but it does round-to-even when fraction is exactly 0.5
            // which fails tests. Will this do? Or is specific behaviour important?
            let width = float_width_from_layout(ret_layout);
            return BuiltinCall(&bitcode::NUM_ROUND[width]);
        }
        NumToFloat => match (ret_layout.value_type(), storage.get(&args[0]).value_type()) {
            (F32, I32) => code_builder.f32_convert_s_i32(),
            (F32, I64) => code_builder.f32_convert_s_i64(),
            (F32, F32) => {}
            (F32, F64) => code_builder.f32_demote_f64(),
            (F64, I32) => code_builder.f64_convert_s_i32(),
            (F64, I64) => code_builder.f64_convert_s_i64(),
            (F64, F32) => code_builder.f64_promote_f32(),
            (F64, F64) => {}
            _ => panic_ret_type(),
        },
        NumPow => return NotImplemented,
        NumCeiling => match ret_layout.value_type() {
            I32 => {
                code_builder.f32_ceil();
                code_builder.i32_trunc_s_f32()
            }
            I64 => {
                code_builder.f64_ceil();
                code_builder.i64_trunc_s_f64()
            }
            _ => panic_ret_type(),
        },
        NumPowInt => return NotImplemented,
        NumFloor => match ret_layout.value_type() {
            I32 => {
                code_builder.f32_floor();
                code_builder.i32_trunc_s_f32()
            }
            I64 => {
                code_builder.f64_floor();
                code_builder.i64_trunc_s_f64()
            }
            _ => panic_ret_type(),
        },
        NumIsFinite => match ret_layout.value_type() {
            I32 => code_builder.i32_const(1),
            I64 => code_builder.i32_const(1),
            F32 => {
                code_builder.i32_reinterpret_f32();
                code_builder.i32_const(0x7f800000);
                code_builder.i32_and();
                code_builder.i32_const(0x7f800000);
                code_builder.i32_ne();
            }
            F64 => {
                code_builder.i64_reinterpret_f64();
                code_builder.i64_const(0x7ff0000000000000);
                code_builder.i64_and();
                code_builder.i64_const(0x7ff0000000000000);
                code_builder.i64_ne();
            }
        },
        NumAtan => {
            let width = float_width_from_layout(ret_layout);
            return BuiltinCall(&bitcode::NUM_ATAN[width]);
        }
        NumAcos => {
            let width = float_width_from_layout(ret_layout);
            return BuiltinCall(&bitcode::NUM_ACOS[width]);
        }
        NumAsin => {
            let width = float_width_from_layout(ret_layout);
            return BuiltinCall(&bitcode::NUM_ASIN[width]);
        }
        NumBytesToU16 => return NotImplemented,
        NumBytesToU32 => return NotImplemented,
        NumBitwiseAnd => match ret_layout.value_type() {
            I32 => code_builder.i32_and(),
            I64 => code_builder.i64_and(),
            _ => panic_ret_type(),
        },
        NumBitwiseXor => match ret_layout.value_type() {
            I32 => code_builder.i32_xor(),
            I64 => code_builder.i64_xor(),
            _ => panic_ret_type(),
        },
        NumBitwiseOr => match ret_layout.value_type() {
            I32 => code_builder.i32_or(),
            I64 => code_builder.i64_or(),
            _ => panic_ret_type(),
        },
        NumShiftLeftBy => {
            // Unfortunate local.set/local.get
            storage.load_symbols(code_builder, &[args[1], args[0]]);
            match ret_layout.value_type() {
                I32 => code_builder.i32_shl(),
                I64 => code_builder.i64_shl(),
                _ => panic_ret_type(),
            }
        }
        NumShiftRightBy => match ret_layout.value_type() {
            I32 => code_builder.i32_shr_s(),
            I64 => code_builder.i64_shr_s(),
            _ => panic_ret_type(),
        },
        NumShiftRightZfBy => match ret_layout.value_type() {
            I32 => code_builder.i32_shr_u(),
            I64 => code_builder.i64_shr_u(),
            _ => panic_ret_type(),
        },
        NumIntCast => match (ret_layout.value_type(), storage.get(&args[0]).value_type()) {
            (I32, I32) => {}
            (I32, I64) => code_builder.i32_wrap_i64(),
            (I32, F32) => code_builder.i32_trunc_s_f32(),
            (I32, F64) => code_builder.i32_trunc_s_f64(),

            (I64, I32) => code_builder.i64_extend_s_i32(),
            (I64, I64) => {}
            (I64, F32) => code_builder.i64_trunc_s_f32(),
            (I64, F64) => code_builder.i64_trunc_s_f64(),

            (F32, I32) => code_builder.f32_convert_s_i32(),
            (F32, I64) => code_builder.f32_convert_s_i64(),
            (F32, F32) => {}
            (F32, F64) => code_builder.f32_demote_f64(),

            (F64, I32) => code_builder.f64_convert_s_i32(),
            (F64, I64) => code_builder.f64_convert_s_i64(),
            (F64, F32) => code_builder.f64_promote_f32(),
            (F64, F64) => {}
        },
        Eq => {
            // TODO: For non-number types, this will implement pointer equality, which is wrong
            match storage.get(&args[0]).value_type() {
                I32 => code_builder.i32_eq(),
                I64 => code_builder.i64_eq(),
                F32 => code_builder.f32_eq(),
                F64 => code_builder.f64_eq(),
            }
        }
        NotEq => {
            // TODO: For non-number types, this will implement pointer inequality, which is wrong
            match storage.get(&args[0]).value_type() {
                I32 => code_builder.i32_ne(),
                I64 => code_builder.i64_ne(),
                F32 => code_builder.f32_ne(),
                F64 => code_builder.f64_ne(),
            }
        }
        And => code_builder.i32_and(),
        Or => code_builder.i32_or(),
        Not => code_builder.i32_eqz(),
        Hash => return NotImplemented,
        ExpectTrue => return NotImplemented,
    }
    Done
}

/// Wrap an integer whose Wasm representation is i32
fn wrap_i32(code_builder: &mut CodeBuilder, size: u32) {
    match size {
        1 => {
            // Underlying Roc value is i8
            code_builder.i32_const(24);
            code_builder.i32_shl();
            code_builder.i32_const(24);
            code_builder.i32_shr_s();
        }
        2 => {
            // Underlying Roc value is i16
            code_builder.i32_const(16);
            code_builder.i32_shl();
            code_builder.i32_const(16);
            code_builder.i32_shr_s();
        }
        _ => {} // the only other possible value is 4, and i32 wraps natively
    }
}

fn float_width_from_layout(wasm_layout: &WasmLayout) -> FloatWidth {
    if wasm_layout.value_type() == ValueType::F32 {
        FloatWidth::F32
    } else {
        FloatWidth::F64
    }
}<|MERGE_RESOLUTION|>--- conflicted
+++ resolved
@@ -29,25 +29,14 @@
     match lowlevel {
         StrConcat | StrJoinWith | StrIsEmpty | StrStartsWith | StrStartsWithCodePt
         | StrEndsWith | StrSplit | StrCountGraphemes | StrFromInt | StrFromUtf8 | StrTrimLeft
-<<<<<<< HEAD
-        | StrFromUtf8Range | StrToUtf8 | StrRepeat | StrFromFloat | StrTrim | ListLen
-        | ListGetUnsafe | ListSet | ListSingle | ListRepeat | ListReverse | ListConcat
-        | ListContains | ListAppend | ListPrepend | ListJoin | ListRange | ListMap | ListMap2
-        | ListMap3 | ListMap4 | ListMapWithIndex | ListKeepIf | ListWalk | ListWalkUntil
-        | ListWalkBackwards | ListKeepOks | ListKeepErrs | ListSortWith | ListSublist
-        | ListDropAt | ListSwap | ListAny | ListFindUnsafe | DictSize | DictEmpty | DictInsert
-        | DictRemove | DictContains | DictGetUnsafe | DictKeys | DictValues | DictUnion
-        | DictIntersection | DictDifference | DictWalk | SetFromList => {
-=======
         | StrTrimRight | StrFromUtf8Range | StrToUtf8 | StrRepeat | StrFromFloat | StrTrim
         | ListLen | ListGetUnsafe | ListSet | ListSingle | ListRepeat | ListReverse
         | ListConcat | ListContains | ListAppend | ListPrepend | ListJoin | ListRange | ListMap
         | ListMap2 | ListMap3 | ListMap4 | ListMapWithIndex | ListKeepIf | ListWalk
         | ListWalkUntil | ListWalkBackwards | ListKeepOks | ListKeepErrs | ListSortWith
-        | ListSublist | ListDrop | ListDropAt | ListSwap | ListAny | ListFindUnsafe | DictSize
-        | DictEmpty | DictInsert | DictRemove | DictContains | DictGetUnsafe | DictKeys
-        | DictValues | DictUnion | DictIntersection | DictDifference | DictWalk | SetFromList => {
->>>>>>> cac71863
+        | ListSublist | ListDropAt | ListSwap | ListAny | ListFindUnsafe | DictSize | DictEmpty
+        | DictInsert | DictRemove | DictContains | DictGetUnsafe | DictKeys | DictValues
+        | DictUnion | DictIntersection | DictDifference | DictWalk | SetFromList => {
             return NotImplemented;
         }
 
