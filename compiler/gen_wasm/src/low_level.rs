--- conflicted
+++ resolved
@@ -260,25 +260,14 @@
                 _ => internal_error!("invalid storage for List"),
             },
 
-<<<<<<< HEAD
-            ListGetUnsafe | ListSet | ListSingle | ListRepeat | ListReverse | ListConcat
-            | ListContains | ListAppend | ListPrepend | ListJoin | ListRange | ListMap
-            | ListMap2 | ListMap3 | ListMap4 | ListMapWithIndex | ListKeepIf | ListWalk
-            | ListWalkUntil | ListWalkBackwards | ListKeepOks | ListKeepErrs | ListSortWith
-            | ListSublist | ListDropAt | ListSwap | ListAny | ListAll | ListFindUnsafe
-            | DictSize | DictEmpty | DictInsert | DictRemove | DictContains | DictGetUnsafe
-            | DictKeys | DictValues | DictUnion | DictIntersection | DictDifference | DictWalk
-            | SetFromList | SetToDict => {
-=======
-            ListGetUnsafe | ListReplaceUnsafe | ListSingle | ListRepeat | ListReverse
-            | ListConcat | ListContains | ListAppend | ListPrepend | ListJoin | ListRange
-            | ListMap | ListMap2 | ListMap3 | ListMap4 | ListMapWithIndex | ListKeepIf
-            | ListWalk | ListWalkUntil | ListWalkBackwards | ListKeepOks | ListKeepErrs
-            | ListSortWith | ListSublist | ListDropAt | ListSwap | ListAny | ListAll
-            | ListFindUnsafe | DictSize | DictEmpty | DictInsert | DictRemove | DictContains
-            | DictGetUnsafe | DictKeys | DictValues | DictUnion | DictIntersection
-            | DictDifference | DictWalk | SetFromList => {
->>>>>>> cad02d87
+            ListGetUnsafe | ListSingle | ListRepeat | ListReverse | ListConcat | ListContains
+            | ListAppend | ListPrepend | ListJoin | ListRange | ListMap | ListMap2 | ListMap3
+            | ListMap4 | ListMapWithIndex | ListKeepIf | ListWalk | ListWalkUntil
+            | ListWalkBackwards | ListKeepOks | ListKeepErrs | ListSortWith | ListSublist
+            | ListDropAt | ListSwap | ListAny | ListAll | ListFindUnsafe | DictSize | DictEmpty
+            | DictInsert | DictRemove | DictContains | DictGetUnsafe | DictKeys | DictValues
+            | DictUnion | DictIntersection | DictDifference | DictWalk | SetFromList
+            | SetToDict | ListReplaceUnsafe => {
                 todo!("{:?}", self.lowlevel);
             }
 
