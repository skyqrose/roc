--- conflicted
+++ resolved
@@ -19,13 +19,10 @@
 
 ## Contribution Tips
 
+- Create an issue if the purpose of a struct/field/type/function/... is not immediately clear from its name or nearby comments.
+- You find good first issues [here](https://github.com/rtfeldman/roc/issues?q=is%3Aopen+is%3Aissue+label%3A%22good+first+issue%22).
 - Before making your first pull request, definitely talk to an existing contributor on [Roc Zulip](https://roc.zulipchat.com) first about what you plan to do! This can not only avoid duplicated effort, it can also avoid making a whole PR only to discover it won't be accepted because the change doesn't fit with the goals of the language's design or implementation.
 - It's a good idea to open a work-in-progress pull request as you begin working on something. This way, others can see that you're working on it, which avoids duplicate effort, and others can give feedback sooner rather than later if they notice a problem in the direction things are going. Be sure to include "WIP" in the title of the PR as long as it's not ready for review!
-<<<<<<< HEAD
-- Make sure to create a branch on the roc repository for your changes. Our CI can not be run on forks.
-- Create an issue if the purpose of a struct/field/type/function/... is not immediately clear from its name or nearby comments.
-- You can find good first issues [here](https://github.com/rtfeldman/roc/issues?q=is%3Aopen+is%3Aissue+label%3A%22good+first+issue%22).
-=======
 - Make sure to create a branch on the roc repository for your changes. We do not allow CI to be run on forks for security.
 - All your commits need to be signed to prevent impersonation:
   1. If you have a Yubikey, follow [guide 1](https://dev.to/paulmicheli/using-your-yubikey-to-get-started-with-gpg-3h4k), [guide 2](https://dev.to/paulmicheli/using-your-yubikey-for-signed-git-commits-4l73) and skip the steps below.
@@ -36,9 +33,6 @@
    git config --global commit.gpgsign true
    ```
 
-- You find good first issues [here](https://github.com/rtfeldman/roc/issues?q=is%3Aopen+is%3Aissue+label%3A%22good+first+issue%22).
->>>>>>> c15c8d57
-
 ## Can we do better?
 
 Feel free to open an issue if you think this document can be improved or is unclear in any way.