--- conflicted
+++ resolved
@@ -11,13 +11,8 @@
 use roc_target::{PtrWidth, TargetInfo};
 use roc_types::num::NumericRange;
 use roc_types::subs::{
-<<<<<<< HEAD
     self, Content, FlatType, GetSubsSlice, Label, OptVariable, RecordFields, Subs, TagExt,
-    UnsortedUnionLabels, Variable,
-=======
-    self, Content, FlatType, GetSubsSlice, Label, OptVariable, RecordFields, Subs,
     UnsortedUnionLabels, Variable, VariableSubsSlice,
->>>>>>> 2b429d35
 };
 use roc_types::types::{gather_fields_unsorted_iter, RecordField, RecordFieldsError};
 use std::cmp::Ordering;
