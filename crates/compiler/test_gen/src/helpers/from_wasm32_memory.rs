use roc_gen_wasm::wasm32_sized::Wasm32Sized;
use roc_std::{RocDec, RocList, RocOrder, RocResult, RocStr};
use std::convert::TryInto;

pub trait FromWasm32Memory: Wasm32Sized {
    fn decode(memory_bytes: &[u8], offset: u32) -> Self;
}

macro_rules! from_wasm_memory_primitive_decode {
    ($type_name:ident) => {
        fn decode(memory_bytes: &[u8], offset: u32) -> Self {
            use core::mem::MaybeUninit;

            let mut output: MaybeUninit<Self> = MaybeUninit::uninit();
            let width = std::mem::size_of::<Self>();

            let ptr = output.as_mut_ptr();
            let raw_ptr = ptr as *mut u8;
            let slice = unsafe { std::slice::from_raw_parts_mut(raw_ptr, width) };

            let index = offset as usize;
            let wasm_slice = &memory_bytes[index..][..width];

            slice.copy_from_slice(wasm_slice);

            unsafe { output.assume_init() }
        }
    };
}

macro_rules! from_wasm_memory_primitive {
    ($($type_name:ident ,)+) => {
        $(
            impl FromWasm32Memory for $type_name {
                from_wasm_memory_primitive_decode!($type_name);
            }
        )*
    }
}

from_wasm_memory_primitive!(
    u8, i8, u16, i16, u32, i32, char, u64, i64, u128, i128, f32, f64, bool, RocDec, RocOrder,
);

impl FromWasm32Memory for () {
    fn decode(_: &[u8], _: u32) -> Self {}
}

impl FromWasm32Memory for RocStr {
    fn decode(memory_bytes: &[u8], addr: u32) -> Self {
        let index = addr as usize;

        let mut str_bytes = [0; 12];
        str_bytes.copy_from_slice(&memory_bytes[index..][..12]);

        let str_words: &[u32; 3] = unsafe { std::mem::transmute(&str_bytes) };

        let big_elem_ptr = str_words[0] as usize;
        let big_length = str_words[1] as usize;

        let last_byte = str_bytes[11];
        let is_small_str = last_byte >= 0x80;

        let slice = if is_small_str {
            let small_length = (last_byte & 0x7f) as usize;
            &str_bytes[0..small_length]
        } else {
            &memory_bytes[big_elem_ptr..][..big_length]
        };

        unsafe { RocStr::from_slice_unchecked(slice) }
    }
}

impl<T: FromWasm32Memory + Clone> FromWasm32Memory for RocList<T> {
    fn decode(memory: &[u8], offset: u32) -> Self {
        let bytes = <u64 as FromWasm32Memory>::decode(memory, offset);

        let length = (bytes >> 32) as u32;
        let elements = bytes as u32;

        let mut items = Vec::with_capacity(length as usize);

        for i in 0..length {
            let item = <T as FromWasm32Memory>::decode(
                memory,
                elements + i * <T as Wasm32Sized>::SIZE_OF_WASM as u32,
            );
            items.push(item);
        }

        RocList::from_slice(&items)
    }
}

impl<T, E> FromWasm32Memory for RocResult<T, E>
where
    T: FromWasm32Memory + Wasm32Sized,
    E: FromWasm32Memory + Wasm32Sized,
{
    fn decode(memory: &[u8], offset: u32) -> Self {
        let tag_offset = Ord::max(T::ACTUAL_WIDTH, E::ACTUAL_WIDTH);
        let tag = <u8 as FromWasm32Memory>::decode(memory, offset + tag_offset as u32);
        if tag == 1 {
            let value = <T as FromWasm32Memory>::decode(memory, offset);
            RocResult::ok(value)
        } else {
            let payload = <E as FromWasm32Memory>::decode(memory, offset);
            RocResult::err(payload)
        }
    }
}

impl<T: FromWasm32Memory> FromWasm32Memory for &'_ T {
    fn decode(memory: &[u8], offset: u32) -> Self {
        let elements = <u32 as FromWasm32Memory>::decode(memory, offset);

        let actual = <T as FromWasm32Memory>::decode(memory, elements);

        let b = Box::new(actual);

        std::boxed::Box::<T>::leak(b)
    }
}

impl<T: FromWasm32Memory + Clone, const N: usize> FromWasm32Memory for [T; N] {
    fn decode(memory_bytes: &[u8], offset: u32) -> Self {
        let index = offset as usize;

        debug_assert!(memory_bytes.len() >= index + (N * <T as Wasm32Sized>::SIZE_OF_WASM));

        let slice_bytes: &[u8] = &memory_bytes[index..][..N];
        let slice: &[T] = unsafe { std::mem::transmute(slice_bytes) };
        let array: &[T; N] = slice.try_into().expect("incorrect length");

        array.clone()
    }
}

impl FromWasm32Memory for usize {
    fn decode(memory: &[u8], offset: u32) -> Self {
        <u32 as FromWasm32Memory>::decode(memory, offset) as usize
    }
}

impl<T: FromWasm32Memory, U: FromWasm32Memory> FromWasm32Memory for (T, U) {
    fn decode(memory: &[u8], offset: u32) -> Self {
        debug_assert!(
            T::ALIGN_OF_WASM >= U::ALIGN_OF_WASM,
            "this function does not handle alignment"
        );

        let t = <T as FromWasm32Memory>::decode(memory, offset);

        let u = <U as FromWasm32Memory>::decode(memory, offset + T::ACTUAL_WIDTH as u32);

        (t, u)
    }
}

impl<T, U, V> FromWasm32Memory for (T, U, V)
where
    T: FromWasm32Memory,
    U: FromWasm32Memory,
    V: FromWasm32Memory,
{
    fn decode(memory: &[u8], offset: u32) -> Self {
        debug_assert!(
            T::ALIGN_OF_WASM >= U::ALIGN_OF_WASM,
            "this function does not handle alignment"
        );

        debug_assert!(
            U::ALIGN_OF_WASM >= V::ALIGN_OF_WASM,
            "this function does not handle alignment"
        );

        let t = <T as FromWasm32Memory>::decode(memory, offset);

        let u = <U as FromWasm32Memory>::decode(memory, offset + T::ACTUAL_WIDTH as u32);

        let v = <V as FromWasm32Memory>::decode(
            memory,
            offset + T::ACTUAL_WIDTH as u32 + U::ACTUAL_WIDTH as u32,
        );

        (t, u, v)
    }
}

<<<<<<< HEAD
impl<T, U, V, W> FromWasm32Memory for (T, U, V, W)
where
    T: FromWasm32Memory,
    U: FromWasm32Memory,
    V: FromWasm32Memory,
    W: FromWasm32Memory,
{
    fn decode(memory: &[u8], offset: u32) -> Self {
        debug_assert!(
            T::ALIGN_OF_WASM >= U::ALIGN_OF_WASM,
            "this function does not handle alignment"
        );

        debug_assert!(
            U::ALIGN_OF_WASM >= V::ALIGN_OF_WASM,
            "this function does not handle alignment"
        );

        debug_assert!(
            V::ALIGN_OF_WASM >= W::ALIGN_OF_WASM,
            "this function does not handle alignment"
        );

        let t = <T as FromWasm32Memory>::decode(memory, offset);

        let u = <U as FromWasm32Memory>::decode(memory, offset + T::ACTUAL_WIDTH as u32);

        let v = <V as FromWasm32Memory>::decode(
            memory,
            offset + T::ACTUAL_WIDTH as u32 + U::ACTUAL_WIDTH as u32,
        );

        let w = <W as FromWasm32Memory>::decode(
            memory,
            offset + T::ACTUAL_WIDTH as u32 + U::ACTUAL_WIDTH as u32 + V::ACTUAL_WIDTH as u32,
        );

        (t, u, v, w)
=======
impl FromWasm32Memory for std::convert::Infallible {
    fn decode(_memory_bytes: &[u8], _offset: u32) -> Self {
        unreachable!()
>>>>>>> 05d2b24e
    }
}<|MERGE_RESOLUTION|>--- conflicted
+++ resolved
@@ -188,7 +188,6 @@
     }
 }
 
-<<<<<<< HEAD
 impl<T, U, V, W> FromWasm32Memory for (T, U, V, W)
 where
     T: FromWasm32Memory,
@@ -227,10 +226,11 @@
         );
 
         (t, u, v, w)
-=======
+    }
+}
+
 impl FromWasm32Memory for std::convert::Infallible {
     fn decode(_memory_bytes: &[u8], _offset: u32) -> Self {
         unreachable!()
->>>>>>> 05d2b24e
     }
 }