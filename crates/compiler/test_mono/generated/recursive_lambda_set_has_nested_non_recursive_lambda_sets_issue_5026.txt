procedure Bool.2 ():
    let Bool.23 : Int1 = true;
    ret Bool.23;

procedure Test.10 (Test.25):
    dec Test.25;
    let Test.29 : Int1 = CallByName Bool.2;
    if Test.29 then
        let Test.30 : [<rnu><null>, C {}] = CallByName Test.0;
        ret Test.30;
    else
        let Test.26 : [<rnu><null>, C {}] = TagId(1) ;
        ret Test.26;

procedure Test.11 (Test.27):
    let Test.28 : Str = "done";
    ret Test.28;

procedure Test.2 (Test.5):
    let Test.17 : [<rnu><null>, C {}] = TagId(0) Test.5;
    ret Test.17;

procedure Test.3 (Test.7):
    let Test.14 : [<rnu><null>, C {}] = CallByName Test.2 Test.7;
    ret Test.14;

procedure Test.6 (Test.16, #Attr.12):
    let Test.5 : {} = UnionAtIndex (Id 0) (Index 0) #Attr.12;
<<<<<<< HEAD
    joinpoint #Derived_gen.0:
        let Test.19 : {} = Struct {};
        let Test.22 : Str = "foobar";
        let Test.20 : [<rnu><null>, C {}] = CallByName Test.8 Test.22 Test.5;
        let Test.21 : U8 = GetTagId Test.20;
        switch Test.21:
            case 0:
                let Test.18 : Str = CallByName Test.6 Test.19 Test.20;
                ret Test.18;
        
            default:
                dec Test.20;
                let Test.18 : Str = CallByName Test.11 Test.19;
                ret Test.18;
        
    in
    let #Derived_gen.1 : Int1 = lowlevel RefCountIsUnique #Attr.12;
    if #Derived_gen.1 then
        decref #Attr.12;
        jump #Derived_gen.0;
    else
        decref #Attr.12;
        jump #Derived_gen.0;
=======
    dec #Attr.12;
    let Test.19 : {} = Struct {};
    let Test.22 : Str = "foobar";
    let Test.20 : [<rnu><null>, C {}] = CallByName Test.8 Test.22 Test.5;
    let Test.21 : U8 = GetTagId Test.20;
    switch Test.21:
        case 0:
            let Test.18 : Str = CallByName Test.6 Test.19 Test.20;
            ret Test.18;
    
        default:
            dec Test.20;
            let Test.18 : Str = CallByName Test.11 Test.19;
            ret Test.18;
    
>>>>>>> ff6ec21a

procedure Test.8 (Test.9, Test.7):
    let Test.24 : [<rnu><null>, C {}] = CallByName Test.10 Test.9;
    ret Test.24;

procedure Test.0 ():
    let Test.13 : {} = Struct {};
    let Test.12 : [<rnu><null>, C {}] = CallByName Test.3 Test.13;
    ret Test.12;<|MERGE_RESOLUTION|>--- conflicted
+++ resolved
@@ -26,7 +26,6 @@
 
 procedure Test.6 (Test.16, #Attr.12):
     let Test.5 : {} = UnionAtIndex (Id 0) (Index 0) #Attr.12;
-<<<<<<< HEAD
     joinpoint #Derived_gen.0:
         let Test.19 : {} = Struct {};
         let Test.22 : Str = "foobar";
@@ -50,23 +49,6 @@
     else
         decref #Attr.12;
         jump #Derived_gen.0;
-=======
-    dec #Attr.12;
-    let Test.19 : {} = Struct {};
-    let Test.22 : Str = "foobar";
-    let Test.20 : [<rnu><null>, C {}] = CallByName Test.8 Test.22 Test.5;
-    let Test.21 : U8 = GetTagId Test.20;
-    switch Test.21:
-        case 0:
-            let Test.18 : Str = CallByName Test.6 Test.19 Test.20;
-            ret Test.18;
-    
-        default:
-            dec Test.20;
-            let Test.18 : Str = CallByName Test.11 Test.19;
-            ret Test.18;
-    
->>>>>>> ff6ec21a
 
 procedure Test.8 (Test.9, Test.7):
     let Test.24 : [<rnu><null>, C {}] = CallByName Test.10 Test.9;
