use crate::enums::Enums;
use crate::structs::Structs;
use bumpalo::Bump;
use fnv::FnvHashMap;
use roc_builtins::bitcode::{
    FloatWidth::*,
    IntWidth::{self, *},
};
use roc_collections::VecMap;
use roc_module::symbol::{Interns, Symbol};
use roc_mono::layout::{
    cmp_fields, ext_var_is_empty_tag_union, round_up_to_alignment, Builtin, Layout, LayoutCache,
    UnionLayout,
};
use roc_target::TargetInfo;
use roc_types::{
    subs::{Content, FlatType, GetSubsSlice, Subs, UnionTags, Variable},
    types::RecordField,
};
use std::fmt::Display;

#[derive(Copy, Clone, Debug, Default, PartialEq, Eq, Hash, PartialOrd, Ord)]
pub struct TypeId(usize);

impl TypeId {
    /// Used when making recursive pointers, which need to temporarily
    /// have *some* TypeId value until we later in the process determine
    /// their real TypeId and can go back and fix them up.
    pub(crate) const PENDING: Self = Self(usize::MAX);

    /// When adding, we check for overflow based on whether we've exceeded this.
    const MAX: Self = Self(Self::PENDING.0 - 1);
}

#[derive(Debug, Clone)]
pub struct Types {
    // These are all indexed by TypeId
    types: Vec<RocType>,
    sizes: Vec<u32>,
    aligns: Vec<u32>,

    // Needed to check for duplicates
    types_by_name: FnvHashMap<String, TypeId>,

    /// Dependencies - that is, which type depends on which other type.
    /// This is important for declaration order in C; we need to output a
    /// type declaration earlier in the file than where it gets referenced by another type.
    deps: VecMap<TypeId, Vec<TypeId>>,
    target: TargetInfo,
}

impl Types {
    pub fn with_capacity(cap: usize, target_info: TargetInfo) -> Self {
        Self {
            target: target_info,
            types: Vec::with_capacity(cap),
            types_by_name: FnvHashMap::with_capacity_and_hasher(10, Default::default()),
            sizes: Vec::new(),
            aligns: Vec::new(),
            deps: VecMap::with_capacity(cap),
        }
    }

    pub fn is_equivalent(&self, a: &RocType, b: &RocType) -> bool {
        use RocType::*;

        match (a, b) {
            (RocStr, RocStr) | (Bool, Bool) | (EmptyTagUnion, EmptyTagUnion) | (Unit, Unit) => true,
            (RocResult(ok_a, err_a), RocResult(ok_b, err_b)) => {
                self.is_equivalent(self.get_type(*ok_a), self.get_type(*ok_b))
                    && self.is_equivalent(self.get_type(*err_a), self.get_type(*err_b))
            }
            (Num(num_a), Num(num_b)) => num_a == num_b,
            (RocList(elem_a), RocList(elem_b))
            | (RocSet(elem_a), RocSet(elem_b))
            | (RocBox(elem_a), RocBox(elem_b))
            | (RecursivePointer(elem_a), RecursivePointer(elem_b)) => {
                self.is_equivalent(self.get_type(*elem_a), self.get_type(*elem_b))
            }
            (RocDict(key_a, val_a), RocDict(key_b, val_b)) => {
                self.is_equivalent(self.get_type(*key_a), self.get_type(*key_b))
                    && self.is_equivalent(self.get_type(*val_a), self.get_type(*val_b))
            }
            (TagUnion(union_a), TagUnion(union_b)) => {
                use RocTagUnion::*;

                match (union_a, union_b) {
                    (Enumeration { tags: tags_a, .. }, Enumeration { tags: tags_b, .. }) => {
                        tags_a == tags_b
                    }
                    (
                        NonRecursive {
                            tags: tags_a,
                            discriminant_type: disc_a,
                            ..
                        },
                        NonRecursive {
                            tags: tags_b,
                            discriminant_type: disc_b,
                            ..
                        },
                    )
                    | (
                        Recursive {
                            tags: tags_a,
                            discriminant_type: disc_a,
                            ..
                        },
                        Recursive {
                            tags: tags_b,
                            discriminant_type: disc_b,
                            ..
                        },
                    ) => {
                        if disc_a != disc_b || tags_a.len() != tags_b.len() {
                            false
                        } else {
                            tags_a.iter().zip(tags_b.iter()).all(
                                |((name_a, opt_id_a), (name_b, opt_id_b))| {
                                    name_a == name_b
                                        && match (opt_id_a, opt_id_b) {
                                            (Some(id_a), Some(id_b)) => self.is_equivalent(
                                                self.get_type(*id_a),
                                                self.get_type(*id_b),
                                            ),
                                            (None, None) => true,
                                            (None, Some(_)) | (Some(_), None) => false,
                                        }
                                },
                            )
                        }
                    }
                    (
                        NonNullableUnwrapped {
                            content: content_a, ..
                        },
                        NonNullableUnwrapped {
                            content: content_b, ..
                        },
                    ) => content_a == content_b,
                    (
                        NullableWrapped {
                            null_tag: null_a,
                            non_null_tags: non_null_a,
                            ..
                        },
                        NullableWrapped {
                            null_tag: null_b,
                            non_null_tags: non_null_b,
                            ..
                        },
                    ) => {
                        if null_a != null_b || non_null_a.len() != non_null_b.len() {
                            false
                        } else {
                            non_null_a.iter().zip(non_null_b.iter()).all(
                                |((disc_a, name_a, opt_id_a), (disc_b, name_b, opt_id_b))| {
                                    disc_a == disc_b
                                        && name_a == name_b
                                        && match (opt_id_a, opt_id_b) {
                                            (Some(id_a), Some(id_b)) => self.is_equivalent(
                                                self.get_type(*id_a),
                                                self.get_type(*id_b),
                                            ),
                                            (None, None) => true,
                                            (None, Some(_)) | (Some(_), None) => false,
                                        }
                                },
                            )
                        }
                    }
                    (
                        NullableUnwrapped {
                            null_tag: null_tag_a,
                            non_null_tag: non_null_tag_a,
                            non_null_payload: non_null_payload_a,
                            null_represents_first_tag: null_represents_first_tag_a,
                            ..
                        },
                        NullableUnwrapped {
                            null_tag: null_tag_b,
                            non_null_tag: non_null_tag_b,
                            non_null_payload: non_null_payload_b,
                            null_represents_first_tag: null_represents_first_tag_b,
                            ..
                        },
                    ) => {
                        null_tag_a == null_tag_b
                            && non_null_tag_a == non_null_tag_b
                            && non_null_payload_a == non_null_payload_b
                            && null_represents_first_tag_a == null_represents_first_tag_b
                    }
                    // These are all listed explicitly so that if we ever add a new variant,
                    // we'll get an exhaustiveness error here.
                    (Enumeration { .. }, _)
                    | (_, Enumeration { .. })
                    | (NonRecursive { .. }, _)
                    | (_, NonRecursive { .. })
                    | (Recursive { .. }, _)
                    | (_, Recursive { .. })
                    | (NonNullableUnwrapped { .. }, _)
                    | (_, NonNullableUnwrapped { .. })
                    | (NullableUnwrapped { .. }, _)
                    | (_, NullableUnwrapped { .. }) => false,
                }
            }
            (
                Struct {
                    fields: fields_a, ..
                },
                Struct {
                    fields: fields_b, ..
                },
            ) => {
                if fields_a.len() == fields_b.len() {
                    fields_a
                        .iter()
                        .zip(fields_b.iter())
                        .all(|((name_a, id_a), (name_b, id_b))| {
                            name_a == name_b
                                && self.is_equivalent(self.get_type(*id_a), self.get_type(*id_b))
                        })
                } else {
                    false
                }
            }
            (
                TagUnionPayload {
                    fields: fields_a, ..
                },
                TagUnionPayload {
                    fields: fields_b, ..
                },
            ) => {
                if fields_a.len() == fields_b.len() {
                    fields_a
                        .iter()
                        .zip(fields_b.iter())
                        .all(|((name_a, id_a), (name_b, id_b))| {
                            name_a == name_b
                                && self.is_equivalent(self.get_type(*id_a), self.get_type(*id_b))
                        })
                } else {
                    false
                }
            }
            (
                Function {
                    name: name_a,
                    args: args_a,
                    ret: ret_a,
                },
                Function {
                    name: name_b,
                    args: args_b,
                    ret: ret_b,
                },
            ) => {
                // for functions, the name is actually important because two functions
                // with the same type could have completely different implementations!
                if name_a == name_b
                    && args_a.len() == args_b.len()
                    && self.is_equivalent(self.get_type(*ret_a), self.get_type(*ret_b))
                {
                    args_a.iter().zip(args_b.iter()).all(|(id_a, id_b)| {
                        self.is_equivalent(self.get_type(*id_a), self.get_type(*id_b))
                    })
                } else {
                    false
                }
            }
            // These are all listed explicitly so that if we ever add a new variant,
            // we'll get an exhaustiveness error here.
            (RocStr, _)
            | (_, RocStr)
            | (Bool, _)
            | (_, Bool)
            | (RocResult(_, _), _)
            | (_, RocResult(_, _))
            | (Num(_), _)
            | (_, Num(_))
            | (RocList(_), _)
            | (_, RocList(_))
            | (RocDict(_, _), _)
            | (_, RocDict(_, _))
            | (RocSet(_), _)
            | (_, RocSet(_))
            | (RocBox(_), _)
            | (_, RocBox(_))
            | (TagUnion(_), _)
            | (_, TagUnion(_))
            | (EmptyTagUnion, _)
            | (_, EmptyTagUnion)
            | (Struct { .. }, _)
            | (_, Struct { .. })
            | (TagUnionPayload { .. }, _)
            | (_, TagUnionPayload { .. })
            | (RecursivePointer(_), _)
            | (_, RecursivePointer(_))
            | (Function { .. }, _)
            | (_, Function { .. }) => false,
        }
    }

    pub fn add_named(&mut self, name: String, typ: RocType, layout: Layout<'_>) -> TypeId {
        if let Some(existing_type_id) = self.types_by_name.get(&name) {
            let existing_type = self.get_type(*existing_type_id);

            if self.is_equivalent(existing_type, &typ) {
                *existing_type_id
            } else {
                // TODO report this gracefully!
                panic!(
                    "Duplicate name detected - {:?} could refer to either {:?} or {:?}",
                    name, existing_type, typ
                );
            }
        } else {
            let id = self.add_anonymous(typ, layout);

            self.types_by_name.insert(name, id);

            id
        }
    }

    pub fn add_anonymous(&mut self, typ: RocType, layout: Layout<'_>) -> TypeId {
        let id = TypeId(self.types.len());

        assert!(id.0 <= TypeId::MAX.0);

        self.types.push(typ);
        self.sizes
            .push(layout.stack_size_without_alignment(self.target));
        self.aligns.push(layout.alignment_bytes(self.target));

        id
    }

    pub fn depends(&mut self, id: TypeId, depends_on: TypeId) {
        self.deps.get_or_insert(id, Vec::new).push(depends_on);
    }

    pub fn get_type(&self, id: TypeId) -> &RocType {
        match self.types.get(id.0) {
            Some(typ) => typ,
            None => unreachable!(),
        }
    }

    /// Contrast this with the size_ignoring_alignment method
    pub fn size_rounded_to_alignment(&self, id: TypeId) -> u32 {
        let size_ignoring_alignment = self.size_ignoring_alignment(id);
        let alignment = self.align(id);

        round_up_to_alignment(size_ignoring_alignment, alignment)
    }

    /// Contrast this with the size_rounded_to_alignment method
    pub fn size_ignoring_alignment(&self, id: TypeId) -> u32 {
        match self.sizes.get(id.0) {
            Some(size) => *size,
            None => unreachable!(),
        }
    }

    pub fn align(&self, id: TypeId) -> u32 {
        match self.aligns.get(id.0) {
            Some(align) => *align,
            None => unreachable!(),
        }
    }

    pub fn replace(&mut self, id: TypeId, typ: RocType) {
        debug_assert!(self.types.get(id.0).is_some());

        self.types[id.0] = typ;
    }

    pub fn ids(&self) -> impl ExactSizeIterator<Item = TypeId> {
        (0..self.types.len()).map(TypeId)
    }

    pub fn sorted_ids(&self) -> Vec<TypeId> {
        use roc_collections::{ReferenceMatrix, TopologicalSort};

        let mut matrix = ReferenceMatrix::new(self.types.len());

        for type_id in self.ids() {
            for dep in self.deps.get(&type_id).iter().flat_map(|x| x.iter()) {
                matrix.set_row_col(type_id.0, dep.0, true);
            }
        }

        match matrix.topological_sort_into_groups() {
            TopologicalSort::Groups { groups } => groups
                .into_iter()
                .flatten()
                .rev()
                .map(|n| TypeId(n as usize))
                .collect(),
            TopologicalSort::HasCycles {
                groups: _,
                nodes_in_cycle,
            } => unreachable!("Cyclic type definitions: {:?}", nodes_in_cycle),
        }
    }
}

#[derive(Debug, Clone, PartialEq, Eq, Hash)]
pub enum RocType {
    RocStr,
    Bool,
    RocResult(TypeId, TypeId),
    Num(RocNum),
    RocList(TypeId),
    RocDict(TypeId, TypeId),
    RocSet(TypeId),
    RocBox(TypeId),
    TagUnion(RocTagUnion),
    EmptyTagUnion,
    Struct {
        name: String,
        fields: Vec<(String, TypeId)>,
    },
    TagUnionPayload {
        name: String,
        fields: Vec<(usize, TypeId)>,
    },
    /// A recursive pointer, e.g. in StrConsList : [Nil, Cons Str StrConsList],
    /// this would be the field of Cons containing the (recursive) StrConsList type,
    /// and the TypeId is the TypeId of StrConsList itself.
    RecursivePointer(TypeId),
<<<<<<< HEAD
    Function {
        name: String,
        args: Vec<TypeId>,
        ret: TypeId,
    },
=======
    Function(Vec<TypeId>, TypeId),
>>>>>>> 19436cc5
    /// A zero-sized type, such as an empty record or a single-tag union with no payload
    Unit,
}

#[derive(Debug, Clone, PartialEq, Eq, Hash, Copy)]
pub enum RocNum {
    I8,
    U8,
    I16,
    U16,
    I32,
    U32,
    I64,
    U64,
    I128,
    U128,
    F32,
    F64,
    F128,
    Dec,
}

impl RocNum {
    /// These sizes don't vary by target.
    pub fn size(&self) -> u32 {
        use core::mem::size_of;

        let answer = match self {
            RocNum::I8 => size_of::<i8>(),
            RocNum::U8 => size_of::<u8>(),
            RocNum::I16 => size_of::<i16>(),
            RocNum::U16 => size_of::<u16>(),
            RocNum::I32 => size_of::<i32>(),
            RocNum::U32 => size_of::<u32>(),
            RocNum::I64 => size_of::<i64>(),
            RocNum::U64 => size_of::<u64>(),
            RocNum::I128 => size_of::<roc_std::I128>(),
            RocNum::U128 => size_of::<roc_std::U128>(),
            RocNum::F32 => size_of::<f32>(),
            RocNum::F64 => size_of::<f64>(),
            RocNum::F128 => todo!(),
            RocNum::Dec => size_of::<roc_std::RocDec>(),
        };

        answer as u32
    }
}

impl From<IntWidth> for RocNum {
    fn from(width: IntWidth) -> Self {
        match width {
            IntWidth::U8 => RocNum::U8,
            IntWidth::U16 => RocNum::U16,
            IntWidth::U32 => RocNum::U32,
            IntWidth::U64 => RocNum::U64,
            IntWidth::U128 => RocNum::U128,
            IntWidth::I8 => RocNum::I8,
            IntWidth::I16 => RocNum::I16,
            IntWidth::I32 => RocNum::I32,
            IntWidth::I64 => RocNum::I64,
            IntWidth::I128 => RocNum::I128,
        }
    }
}

#[derive(Debug, Clone, PartialEq, Eq, Hash)]
pub enum RocTagUnion {
    Enumeration {
        name: String,
        tags: Vec<String>,
    },
    /// A non-recursive tag union
    /// e.g. `Result a e : [Ok a, Err e]`
    NonRecursive {
        name: String,
        tags: Vec<(String, Option<TypeId>)>,
        discriminant_type: RocNum,
    },
    /// A recursive tag union (general case)
    /// e.g. `Expr : [Sym Str, Add Expr Expr]`
    Recursive {
        name: String,
        tags: Vec<(String, Option<TypeId>)>,
        discriminant_type: RocNum,
    },
    /// A recursive tag union with just one constructor
    /// Optimization: No need to store a tag ID (the payload is "unwrapped")
    /// e.g. `RoseTree a : [Tree a (List (RoseTree a))]`
    NonNullableUnwrapped {
        name: String,
        content: TypeId,
    },

    /// A recursive tag union that has an empty variant
    /// Optimization: Represent the empty variant as null pointer => no memory usage & fast comparison
    /// It has more than one other variant, so they need tag IDs (payloads are "wrapped")
    /// e.g. `FingerTree a : [Empty, Single a, More (Some a) (FingerTree (Tuple a)) (Some a)]`
    /// see also: https://youtu.be/ip92VMpf_-A?t=164
    NullableWrapped {
        name: String,
        null_tag: String,
        non_null_tags: Vec<(u16, String, Option<TypeId>)>,
    },

    /// A recursive tag union with only two variants, where one is empty.
    /// Optimizations: Use null for the empty variant AND don't store a tag ID for the other variant.
    /// e.g. `ConsList a : [Nil, Cons a (ConsList a)]`
    NullableUnwrapped {
        name: String,
        /// e.g. Nil in `StrConsList : [Nil, Cons Str (ConsList Str)]`
        null_tag: String,
        /// e.g. Cons in `StrConsList : [Nil, Cons Str (ConsList Str)]`
        non_null_tag: String,
        /// There must be a payload associated with the non-null tag.
        /// Otherwise, this would have been an Enumeration!
        non_null_payload: TypeId,
        /// True iff the first tag (alphabetically) is represented by null.
        /// If this is false, it means the second tag is represented by null instead.
        null_represents_first_tag: bool,
    },
}

pub struct Env<'a> {
    arena: &'a Bump,
    subs: &'a Subs,
    layout_cache: LayoutCache<'a>,
    interns: &'a Interns,
    struct_names: Structs,
    enum_names: Enums,
    pending_recursive_types: VecMap<TypeId, Layout<'a>>,
    known_recursive_types: VecMap<Layout<'a>, TypeId>,
    target: TargetInfo,
}

impl<'a> Env<'a> {
    pub fn new(
        arena: &'a Bump,
        subs: &'a Subs,
        interns: &'a mut Interns,
        target: TargetInfo,
    ) -> Self {
        Env {
            arena,
            subs,
            interns,
            struct_names: Default::default(),
            enum_names: Default::default(),
            pending_recursive_types: Default::default(),
            known_recursive_types: Default::default(),
            layout_cache: LayoutCache::new(target),
            target,
        }
    }

    pub fn vars_to_types<I>(&mut self, variables: I) -> Types
    where
        I: Iterator<Item = Variable>,
    {
        let mut types = Types::with_capacity(variables.size_hint().0, self.target);

        for var in variables {
            self.add_type(var, &mut types);
        }

        self.resolve_pending_recursive_types(&mut types);

        types
    }

    fn add_type(&mut self, var: Variable, types: &mut Types) -> TypeId {
        let layout = self
            .layout_cache
            .from_var(self.arena, var, self.subs)
            .expect("Something weird ended up in the content");

        add_type_help(self, layout, var, None, types)
    }

    fn resolve_pending_recursive_types(&mut self, types: &mut Types) {
        // TODO if VecMap gets a drain() method, use that instead of doing take() and into_iter
        let pending = core::mem::take(&mut self.pending_recursive_types);

        for (type_id, layout) in pending.into_iter() {
            let actual_type_id = self.known_recursive_types.get(&layout).unwrap_or_else(|| {
                unreachable!(
                    "There was no known recursive TypeId for the pending recursive type {:?}",
                    layout
                );
            });

            debug_assert!(
                matches!(types.get_type(type_id), RocType::RecursivePointer(TypeId::PENDING)),
                "The TypeId {:?} was registered as a pending recursive pointer, but was not stored in Types as one.",
                type_id
            );

            // size and alignment shouldn't change; this is still
            // a RecursivePointer, it's just pointing to something else.
            types.replace(type_id, RocType::RecursivePointer(*actual_type_id));
        }
    }
}

fn add_type_help<'a>(
    env: &mut Env<'a>,
    layout: Layout<'a>,
    var: Variable,
    opt_name: Option<Symbol>,
    types: &mut Types,
) -> TypeId {
    let subs = env.subs;

    match subs.get_content_without_compacting(var) {
        Content::FlexVar(_)
        | Content::RigidVar(_)
        | Content::FlexAbleVar(_, _)
        | Content::RigidAbleVar(_, _) => {
            todo!("TODO give a nice error message for a non-concrete type being passed to the host")
        }
        Content::Structure(FlatType::Record(fields, ext)) => {
            let it = fields
                .unsorted_iterator(subs, *ext)
                .expect("something weird in content")
                .flat_map(|(label, field)| {
                    match field {
                        RecordField::Required(field_var) | RecordField::Demanded(field_var) => {
                            Some((label.to_string(), field_var))
                        }
                        RecordField::Optional(_) => {
                            // drop optional fields
                            None
                        }
                    }
                });

            let name = match opt_name {
                Some(sym) => sym.as_str(env.interns).to_string(),
                None => env.struct_names.get_name(var),
            };

            add_struct(env, name, it, types, layout, |name, fields| {
                RocType::Struct { name, fields }
            })
        }
        Content::Structure(FlatType::TagUnion(tags, ext_var)) => {
            debug_assert!(ext_var_is_empty_tag_union(subs, *ext_var));

            add_tag_union(env, opt_name, tags, var, types, layout)
        }
        Content::Structure(FlatType::RecursiveTagUnion(_rec_var, tag_vars, ext_var)) => {
            debug_assert!(ext_var_is_empty_tag_union(subs, *ext_var));

            add_tag_union(env, opt_name, tag_vars, var, types, layout)
        }
        Content::Structure(FlatType::Apply(symbol, _)) => match layout {
            Layout::Builtin(builtin) => {
                add_builtin_type(env, builtin, var, opt_name, types, layout)
            }
            _ => {
                if symbol.is_builtin() {
                    todo!(
                        "Handle Apply for builtin symbol {:?} and layout {:?}",
                        symbol,
                        layout
                    )
                } else {
                    todo!(
                        "Handle non-builtin Apply for symbol {:?} and layout {:?}",
                        symbol,
                        layout
                    )
                }
            }
        },
        Content::Structure(FlatType::Func(args, _closure_var, ret_var)) => {
            let args = env.subs.get_subs_slice(*args);
            let mut arg_type_ids = Vec::with_capacity(args.len());

            for arg_var in args {
                let arg_layout = env
                    .layout_cache
                    .from_var(env.arena, *arg_var, env.subs)
                    .expect("Something weird ended up in the content");

                arg_type_ids.push(add_type_help(env, arg_layout, *arg_var, None, types));
            }

            let ret_type_id = {
                let ret_layout = env
                    .layout_cache
                    .from_var(env.arena, *ret_var, env.subs)
                    .expect("Something weird ended up in the content");

                add_type_help(env, ret_layout, *ret_var, None, types)
            };

            let name = "TODO_roc_function".to_string();
            let fn_type_id = types.add_named(
                name.clone(),
                RocType::Function {
                    name,
                    args: arg_type_ids.clone(),
                    ret: ret_type_id,
                },
                layout,
            );

            types.depends(fn_type_id, ret_type_id);

            for arg_type_id in arg_type_ids {
                types.depends(fn_type_id, arg_type_id);
            }

            fn_type_id
        }
        Content::Structure(FlatType::FunctionOrTagUnion(_, _, _)) => {
            todo!()
        }
        Content::Structure(FlatType::Erroneous(_)) => todo!(),
<<<<<<< HEAD
        Content::Structure(FlatType::EmptyRecord) => types.add_anonymous(RocType::Unit, layout),
        Content::Structure(FlatType::EmptyTagUnion) => {
            types.add_anonymous(RocType::EmptyTagUnion, layout)
        }
=======
        Content::Structure(FlatType::EmptyRecord) => types.add(RocType::Unit, layout),
        Content::Structure(FlatType::EmptyTagUnion) => types.add(RocType::EmptyTagUnion, layout),
>>>>>>> 19436cc5
        Content::Alias(name, alias_vars, real_var, _) => {
            if name.is_builtin() {
                match layout {
                    Layout::Builtin(builtin) => {
                        add_builtin_type(env, builtin, var, opt_name, types, layout)
                    }
                    Layout::Union(union_layout) if *name == Symbol::BOOL_BOOL => {
                        if cfg!(debug_assertions) {
                            match union_layout {
                                UnionLayout::NonRecursive(tag_layouts) => {
                                    // Bool should always have exactly two tags: True and False
                                    debug_assert_eq!(tag_layouts.len(), 2);

                                    // Both tags should have no payload
                                    debug_assert_eq!(tag_layouts[0].len(), 0);
                                    debug_assert_eq!(tag_layouts[1].len(), 0);
                                }
                                _ => debug_assert!(false),
                            }
                        }

<<<<<<< HEAD
                        types.add_anonymous(RocType::Bool, layout)
=======
                        types.add(RocType::Bool, layout)
>>>>>>> 19436cc5
                    }
                    Layout::Union(union_layout) if *name == Symbol::RESULT_RESULT => {
                        match union_layout {
                            UnionLayout::NonRecursive(tags) => {
                                // Result should always have exactly two tags: Ok and Err
                                debug_assert_eq!(tags.len(), 2);

<<<<<<< HEAD
                                // Both tags should have exactly 1 payload
                                debug_assert_eq!(tags[0].len(), 1);
                                debug_assert_eq!(tags[1].len(), 1);

=======
>>>>>>> 19436cc5
                                let type_vars =
                                    env.subs.get_subs_slice(alias_vars.type_variables());

                                let ok_var = type_vars[0];
                                let ok_layout =
                                    env.layout_cache.from_var(env.arena, ok_var, subs).unwrap();
                                let ok_id = add_type_help(env, ok_layout, ok_var, None, types);

                                let err_var = type_vars[1];
                                let err_layout =
                                    env.layout_cache.from_var(env.arena, err_var, subs).unwrap();
                                let err_id = add_type_help(env, err_layout, err_var, None, types);

<<<<<<< HEAD
                                let type_id =
                                    types.add_anonymous(RocType::RocResult(ok_id, err_id), layout);
=======
                                let type_id = types.add(RocType::RocResult(ok_id, err_id), layout);
>>>>>>> 19436cc5

                                types.depends(type_id, ok_id);
                                types.depends(type_id, err_id);

                                type_id
                            }
                            UnionLayout::Recursive(_)
                            | UnionLayout::NonNullableUnwrapped(_)
                            | UnionLayout::NullableWrapped { .. }
                            | UnionLayout::NullableUnwrapped { .. } => {
                                unreachable!();
                            }
                        }
                    }
                    _ => {
                        unreachable!()
                    }
                }
            } else {
                // If this was a non-builtin type alias, we can use that alias name
                // in the generated bindings.
                add_type_help(env, layout, *real_var, Some(*name), types)
            }
        }
        Content::RangedNumber(_) => todo!(),
        Content::Error => todo!(),
        Content::RecursionVar { structure, .. } => {
            let type_id = types.add_anonymous(RocType::RecursivePointer(TypeId::PENDING), layout);
            let structure_layout = env
                .layout_cache
                .from_var(env.arena, *structure, subs)
                .unwrap();

            env.pending_recursive_types
                .insert(type_id, structure_layout);

            type_id
        }
        Content::LambdaSet(_) => todo!(),
    }
}

fn add_builtin_type<'a>(
    env: &mut Env<'a>,
    builtin: Builtin<'a>,
    var: Variable,
    opt_name: Option<Symbol>,
    types: &mut Types,
    layout: Layout<'_>,
) -> TypeId {
    use Content::*;
    use FlatType::*;

    let builtin_type = env.subs.get_content_without_compacting(var);

    match (builtin, builtin_type) {
        (Builtin::Int(width), _) => match width {
            U8 => types.add_anonymous(RocType::Num(RocNum::U8), layout),
            U16 => types.add_anonymous(RocType::Num(RocNum::U16), layout),
            U32 => types.add_anonymous(RocType::Num(RocNum::U32), layout),
            U64 => types.add_anonymous(RocType::Num(RocNum::U64), layout),
            U128 => types.add_anonymous(RocType::Num(RocNum::U128), layout),
            I8 => types.add_anonymous(RocType::Num(RocNum::I8), layout),
            I16 => types.add_anonymous(RocType::Num(RocNum::I16), layout),
            I32 => types.add_anonymous(RocType::Num(RocNum::I32), layout),
            I64 => types.add_anonymous(RocType::Num(RocNum::I64), layout),
            I128 => types.add_anonymous(RocType::Num(RocNum::I128), layout),
        },
        (Builtin::Float(width), _) => match width {
            F32 => types.add_anonymous(RocType::Num(RocNum::F32), layout),
            F64 => types.add_anonymous(RocType::Num(RocNum::F64), layout),
            F128 => types.add_anonymous(RocType::Num(RocNum::F128), layout),
        },
        (Builtin::Decimal, _) => types.add_anonymous(RocType::Num(RocNum::Dec), layout),
        (Builtin::Bool, _) => types.add_anonymous(RocType::Bool, layout),
        (Builtin::Str, _) => types.add_anonymous(RocType::RocStr, layout),
        (Builtin::List(elem_layout), Structure(Apply(Symbol::LIST_LIST, args))) => {
            let args = env.subs.get_subs_slice(*args);
            debug_assert_eq!(args.len(), 1);

            let elem_id = add_type_help(env, *elem_layout, args[0], opt_name, types);
            let list_id = types.add_anonymous(RocType::RocList(elem_id), layout);

            types.depends(list_id, elem_id);

            list_id
        }
        (layout, typ) => todo!("Handle builtin layout {:?} and type {:?}", layout, typ),
    }
}

fn add_struct<I, L, F>(
    env: &mut Env<'_>,
    name: String,
    fields: I,
    types: &mut Types,
    layout: Layout<'_>,
    to_type: F,
) -> TypeId
where
    I: IntoIterator<Item = (L, Variable)>,
    L: Display + Ord,
    F: FnOnce(String, Vec<(L, TypeId)>) -> RocType,
{
    let subs = env.subs;
    let fields_iter = &mut fields.into_iter();
    let mut sortables =
        bumpalo::collections::Vec::with_capacity_in(fields_iter.size_hint().0, env.arena);

    for (label, field_var) in fields_iter {
        sortables.push((
            label,
            field_var,
            env.layout_cache
                .from_var(env.arena, field_var, subs)
                .unwrap(),
        ));
    }

    sortables.sort_by(|(label1, _, layout1), (label2, _, layout2)| {
        cmp_fields(
            label1,
            layout1,
            label2,
            layout2,
            env.layout_cache.target_info,
        )
    });

    let fields = sortables
        .into_iter()
        .map(|(label, field_var, field_layout)| {
            let type_id = add_type_help(env, field_layout, field_var, None, types);

            (label, type_id)
        })
        .collect::<Vec<(L, TypeId)>>();

    types.add_named(name.clone(), to_type(name, fields), layout)
}

fn add_tag_union<'a>(
    env: &mut Env<'a>,
    opt_name: Option<Symbol>,
    union_tags: &UnionTags,
    var: Variable,
    types: &mut Types,
    layout: Layout<'a>,
) -> TypeId {
    let subs = env.subs;
    let mut tags: Vec<(String, Vec<Variable>)> = union_tags
        .iter_from_subs(subs)
        .map(|(tag_name, payload_vars)| {
            let name_str = tag_name.0.as_str().to_string();

            (name_str, payload_vars.to_vec())
        })
        .collect();

    let name = match opt_name {
        Some(sym) => sym.as_str(env.interns).to_string(),
        None => env.enum_names.get_name(var),
    };

    // Sort tags alphabetically by tag name
    tags.sort_by(|(name1, _), (name2, _)| name1.cmp(name2));

    let is_recursive = is_recursive_tag_union(layout);

    let mut tags: Vec<_> = tags
        .into_iter()
        .map(|(tag_name, payload_vars)| {
            match struct_fields_needed(env, payload_vars.iter().copied()) {
                0 => {
                    // no payload
                    (tag_name, None)
                }
                1 if !is_recursive => {
                    // this isn't recursive and there's 1 payload item, so it doesn't
                    // need its own struct - e.g. for `[Foo Str, Bar Str]` both of them
                    // can have payloads of plain old Str, no struct wrapper needed.
                    let payload_var = payload_vars.get(0).unwrap();
                    let payload_layout = env
                        .layout_cache
                        .from_var(env.arena, *payload_var, env.subs)
                        .expect("Something weird ended up in the content");
                    let payload_id = add_type_help(env, payload_layout, *payload_var, None, types);

                    (tag_name, Some(payload_id))
                }
                _ => {
                    // create a RocType for the payload and save it
                    let struct_name = format!("{}_{}", &name, tag_name); // e.g. "MyUnion_MyVariant"
                    let fields = payload_vars.iter().copied().enumerate();
                    let struct_id =
                        add_struct(env, struct_name, fields, types, layout, |name, fields| {
                            RocType::TagUnionPayload { name, fields }
                        });

                    (tag_name, Some(struct_id))
                }
            }
        })
        .collect();

    let typ = match layout {
        Layout::Union(union_layout) => {
            use UnionLayout::*;

            match union_layout {
                // A non-recursive tag union
                // e.g. `Result ok err : [Ok ok, Err err]`
                NonRecursive(_) => {
                    let discriminant_type = UnionLayout::discriminant_size(tags.len()).into();

                    RocType::TagUnion(RocTagUnion::NonRecursive {
                        name: name.clone(),
                        tags,
                        discriminant_type,
                    })
                }
                // A recursive tag union (general case)
                // e.g. `Expr : [Sym Str, Add Expr Expr]`
                Recursive(_) => {
                    let discriminant_type = UnionLayout::discriminant_size(tags.len()).into();

                    RocType::TagUnion(RocTagUnion::Recursive {
                        name: name.clone(),
                        tags,
                        discriminant_type,
                    })
                }
                // A recursive tag union with just one constructor
                // Optimization: No need to store a tag ID (the payload is "unwrapped")
                // e.g. `RoseTree a : [Tree a (List (RoseTree a))]`
                NonNullableUnwrapped(_) => {
                    todo!()
                }
                // A recursive tag union that has an empty variant
                // Optimization: Represent the empty variant as null pointer => no memory usage & fast comparison
                // It has more than one other variant, so they need tag IDs (payloads are "wrapped")
                // e.g. `FingerTree a : [Empty, Single a, More (Some a) (FingerTree (Tuple a)) (Some a)]`
                // see also: https://youtu.be/ip92VMpf_-A?t=164
                NullableWrapped { .. } => {
                    todo!()
                }
                // A recursive tag union with only two variants, where one is empty.
                // Optimizations: Use null for the empty variant AND don't store a tag ID for the other variant.
                // e.g. `ConsList a : [Nil, Cons a (ConsList a)]`
                NullableUnwrapped {
                    nullable_id: null_represents_first_tag,
                    other_fields: _, // TODO use this!
                } => {
                    // NullableUnwrapped tag unions should always have exactly 2 tags.
                    debug_assert_eq!(tags.len(), 2);

                    let null_tag;
                    let non_null;

                    if null_represents_first_tag {
                        // If nullable_id is true, then the null tag is second, which means
                        // pop() will return it because it's at the end of the vec.
                        null_tag = tags.pop().unwrap().0;
                        non_null = tags.pop().unwrap();
                    } else {
                        // The null tag is first, which means the tag with the payload is second.
                        non_null = tags.pop().unwrap();
                        null_tag = tags.pop().unwrap().0;
                    }

                    let (non_null_tag, non_null_payload) = non_null;

                    RocType::TagUnion(RocTagUnion::NullableUnwrapped {
                        name: name.clone(),
                        null_tag,
                        non_null_tag,
                        non_null_payload: non_null_payload.unwrap(),
                        null_represents_first_tag,
                    })
                }
            }
        }
        Layout::Builtin(Builtin::Int(_)) => RocType::TagUnion(RocTagUnion::Enumeration {
            name: name.clone(),
            tags: tags.into_iter().map(|(tag_name, _)| tag_name).collect(),
        }),
        Layout::Builtin(_)
        | Layout::Struct { .. }
        | Layout::Boxed(_)
        | Layout::LambdaSet(_)
        | Layout::RecursivePointer => {
            // These must be single-tag unions. Bindgen ordinary nonrecursive
            // tag unions for them, and let Rust do the unwrapping.
            //
            // This should be a very rare use case, and it's not worth overcomplicating
            // the rest of bindgen to make it do something different.
            RocType::TagUnion(RocTagUnion::NonRecursive {
                name: name.clone(),
                tags,
                discriminant_type: RocNum::U8,
            })
        }
    };

    let type_id = types.add_named(name, typ, layout);

    if is_recursive {
        env.known_recursive_types.insert(layout, type_id);
    }

    type_id
}

fn is_recursive_tag_union(layout: Layout) -> bool {
    use roc_mono::layout::UnionLayout::*;

    match layout {
        Layout::Union(tag_union) => match tag_union {
            NonRecursive(_) => false,
            Recursive(_)
            | NonNullableUnwrapped(_)
            | NullableWrapped { .. }
            | NullableUnwrapped { .. } => true,
        },
        _ => false,
    }
}

fn struct_fields_needed<I: IntoIterator<Item = Variable>>(env: &mut Env<'_>, vars: I) -> usize {
    let subs = env.subs;
    let arena = env.arena;

    vars.into_iter().fold(0, |count, var| {
        let layout = env.layout_cache.from_var(arena, var, subs).unwrap();

        if layout.is_dropped_because_empty() {
            count
        } else {
            count + 1
        }
    })
}<|MERGE_RESOLUTION|>--- conflicted
+++ resolved
@@ -431,15 +431,11 @@
     /// this would be the field of Cons containing the (recursive) StrConsList type,
     /// and the TypeId is the TypeId of StrConsList itself.
     RecursivePointer(TypeId),
-<<<<<<< HEAD
     Function {
         name: String,
         args: Vec<TypeId>,
         ret: TypeId,
     },
-=======
-    Function(Vec<TypeId>, TypeId),
->>>>>>> 19436cc5
     /// A zero-sized type, such as an empty record or a single-tag union with no payload
     Unit,
 }
@@ -759,15 +755,10 @@
             todo!()
         }
         Content::Structure(FlatType::Erroneous(_)) => todo!(),
-<<<<<<< HEAD
         Content::Structure(FlatType::EmptyRecord) => types.add_anonymous(RocType::Unit, layout),
         Content::Structure(FlatType::EmptyTagUnion) => {
             types.add_anonymous(RocType::EmptyTagUnion, layout)
         }
-=======
-        Content::Structure(FlatType::EmptyRecord) => types.add(RocType::Unit, layout),
-        Content::Structure(FlatType::EmptyTagUnion) => types.add(RocType::EmptyTagUnion, layout),
->>>>>>> 19436cc5
         Content::Alias(name, alias_vars, real_var, _) => {
             if name.is_builtin() {
                 match layout {
@@ -789,11 +780,7 @@
                             }
                         }
 
-<<<<<<< HEAD
                         types.add_anonymous(RocType::Bool, layout)
-=======
-                        types.add(RocType::Bool, layout)
->>>>>>> 19436cc5
                     }
                     Layout::Union(union_layout) if *name == Symbol::RESULT_RESULT => {
                         match union_layout {
@@ -801,13 +788,6 @@
                                 // Result should always have exactly two tags: Ok and Err
                                 debug_assert_eq!(tags.len(), 2);
 
-<<<<<<< HEAD
-                                // Both tags should have exactly 1 payload
-                                debug_assert_eq!(tags[0].len(), 1);
-                                debug_assert_eq!(tags[1].len(), 1);
-
-=======
->>>>>>> 19436cc5
                                 let type_vars =
                                     env.subs.get_subs_slice(alias_vars.type_variables());
 
@@ -821,12 +801,8 @@
                                     env.layout_cache.from_var(env.arena, err_var, subs).unwrap();
                                 let err_id = add_type_help(env, err_layout, err_var, None, types);
 
-<<<<<<< HEAD
                                 let type_id =
                                     types.add_anonymous(RocType::RocResult(ok_id, err_id), layout);
-=======
-                                let type_id = types.add(RocType::RocResult(ok_id, err_id), layout);
->>>>>>> 19436cc5
 
                                 types.depends(type_id, ok_id);
                                 types.depends(type_id, err_id);
