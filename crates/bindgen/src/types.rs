--- conflicted
+++ resolved
@@ -91,28 +91,35 @@
                     (
                         NonRecursive {
                             tags: tags_a,
-                            discriminant_type: disc_a,
+                            discriminant_size: disc_w_a,
+                            discriminant_offset: disc_o_a,
                             ..
                         },
                         NonRecursive {
                             tags: tags_b,
-                            discriminant_type: disc_b,
+                            discriminant_size: disc_w_b,
+                            discriminant_offset: disc_o_b,
                             ..
                         },
                     )
                     | (
                         Recursive {
                             tags: tags_a,
-                            discriminant_type: disc_a,
+                            discriminant_size: disc_w_a,
+                            discriminant_offset: disc_o_a,
                             ..
                         },
                         Recursive {
                             tags: tags_b,
-                            discriminant_type: disc_b,
+                            discriminant_size: disc_w_b,
+                            discriminant_offset: disc_o_b,
                             ..
                         },
                     ) => {
-                        if disc_a != disc_b || tags_a.len() != tags_b.len() {
+                        if disc_w_a != disc_w_b
+                            || disc_o_a != disc_o_b
+                            || tags_a.len() != tags_b.len()
+                        {
                             false
                         } else {
                             tags_a.iter().zip(tags_b.iter()).all(
@@ -1090,13 +1097,8 @@
                 }
             }
         }
-<<<<<<< HEAD
         Layout::Builtin(Builtin::Int(int_width)) => RocType::TagUnion(RocTagUnion::Enumeration {
-            name,
-=======
-        Layout::Builtin(Builtin::Int(_)) => RocType::TagUnion(RocTagUnion::Enumeration {
             name: name.clone(),
->>>>>>> 05d2b24e
             tags: tags.into_iter().map(|(tag_name, _)| tag_name).collect(),
             size: int_width.stack_size(),
         }),
