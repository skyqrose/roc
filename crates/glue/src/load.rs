use crate::rust_glue;
use crate::types::Types;
use bumpalo::Bump;
use roc_collections::MutMap;
use roc_intern::GlobalInterner;
use roc_load::{ExecutionMode, LoadConfig, LoadedModule, LoadingProblem, Threading};
<<<<<<< HEAD
use roc_mono::ir::{generate_glue_procs, GlueProc};
use roc_mono::layout::LayoutCache;
=======
use roc_packaging::cache::{self, RocCacheDir};
>>>>>>> 6bdab375
use roc_reporting::report::{RenderTarget, DEFAULT_PALETTE};
use roc_target::{Architecture, TargetInfo};
use std::fs::File;
use std::io::{self, ErrorKind, Write};
use std::path::{Path, PathBuf};
use std::process;
use strum::IntoEnumIterator;
use target_lexicon::Triple;

pub struct IgnoreErrors {
    pub can: bool,
}

impl IgnoreErrors {
    const NONE: Self = IgnoreErrors { can: false };
}

pub fn generate(input_path: &Path, output_path: &Path) -> io::Result<i32> {
    match load_types(
        input_path.to_path_buf(),
        Threading::AllAvailable,
        IgnoreErrors::NONE,
    ) {
        Ok(types_and_targets) => {
            let mut file = File::create(output_path).unwrap_or_else(|err| {
                eprintln!(
                    "Unable to create output file {} - {:?}",
                    output_path.display(),
                    err
                );

                process::exit(1);
            });

            let mut buf = std::str::from_utf8(rust_glue::HEADER).unwrap().to_string();
            let body = rust_glue::emit(&types_and_targets);

            buf.push_str(&body);

            file.write_all(buf.as_bytes()).unwrap_or_else(|err| {
                eprintln!(
                    "Unable to write bindings to output file {} - {:?}",
                    output_path.display(),
                    err
                );

                process::exit(1);
            });

            println!(
                "🎉 Generated type declarations in:\n\n\t{}",
                output_path.display()
            );

            Ok(0)
        }
        Err(err) => match err.kind() {
            ErrorKind::NotFound => {
                eprintln!("Platform module file not found: {}", input_path.display());
                process::exit(1);
            }
            error => {
                eprintln!(
                    "Error loading platform module file {} - {:?}",
                    input_path.display(),
                    error
                );
                process::exit(1);
            }
        },
    }
}

pub fn load_types(
    full_file_path: PathBuf,
    threading: Threading,
    ignore_errors: IgnoreErrors,
) -> Result<Vec<(Types, TargetInfo)>, io::Error> {
    let target_info = (&Triple::host()).into();
    let arena = &Bump::new();
    let LoadedModule {
        module_id: home,
        mut can_problems,
        mut type_problems,
        mut declarations_by_id,
        mut solved,
        interns,
        exposed_to_host,
        ..
    } = roc_load::load_and_typecheck(
        arena,
        full_file_path,
        RocCacheDir::Persistent(cache::roc_cache_dir().as_path()),
        LoadConfig {
            target_info,
            render: RenderTarget::Generic,
            palette: DEFAULT_PALETTE,
            threading,
            exec_mode: ExecutionMode::Check,
        },
    )
    .unwrap_or_else(|problem| match problem {
        LoadingProblem::FormattedReport(report) => {
            eprintln!("{}", report);

            process::exit(1);
        }
        problem => {
            todo!("{:?}", problem);
        }
    });

    let decls = declarations_by_id.remove(&home).unwrap();
    let subs = solved.inner_mut();

    let can_problems = can_problems.remove(&home).unwrap_or_default();
    let type_problems = type_problems.remove(&home).unwrap_or_default();

    if (!ignore_errors.can && !can_problems.is_empty()) || !type_problems.is_empty() {
        todo!(
            "Gracefully report compilation problems during glue generation: {:?}, {:?}",
            can_problems,
            type_problems
        );
    }

    let layout_interner = GlobalInterner::with_capacity(128);

    // Get the variables for all the exposed_to_host symbols
    let variables = (0..decls.len()).filter_map(|index| {
        if exposed_to_host.contains_key(&decls.symbols[index].value) {
            Some(decls.variables[index])
        } else {
            None
        }
    });

    let operating_system = target_info.operating_system;
    let architectures = Architecture::iter();
    let mut types_and_targets = Vec::with_capacity(architectures.len());

    for architecture in architectures {
        let mut interns = interns.clone(); // TODO there may be a way to avoid this.
        let target_info = TargetInfo {
            architecture,
            operating_system,
        };
        let mut layout_cache = LayoutCache::new(layout_interner.fork(), target_info);
        let mut glue_procs_by_layout = MutMap::default();

        // Populate glue getters/setters for all relevant variables
        for var in variables.clone() {
            let layout = layout_cache
                .from_var(arena, var, subs)
                .expect("Something weird ended up in the content");

            if layout.has_varying_stack_size(arena) {
                let answer = generate_glue_procs(
                    home,
                    &mut interns,
                    arena,
                    &mut layout_interner.fork(),
                    layout,
                );

                // Even though generate_glue_procs does more work than we need it to,
                // it's important that we use it in order to make sure we get exactly
                // the same names that mono::ir did for code gen!
                for (layout, glue_procs) in answer {
                    let mut names =
                        bumpalo::collections::Vec::with_capacity_in(glue_procs.len(), arena);

                    // Record all the getter/setter names associated with this layout
                    for GlueProc { name, .. } in glue_procs {
                        // Given a struct layout (including lambda sets!) the offsets - and therefore
                        // getters/setters - are deterministic, so we can use layout as the hash key
                        // for these getters/setters. We also only need to store the name because
                        // since they are getters and setters, we can know their types (from a
                        // TypeId perspective) deterministically based on knowing the types of
                        // the structs and fields.
                        //
                        // Store them as strings, because symbols won't be useful to glue generators!
                        names.push(dbg!(name.as_str(&interns)).to_string());
                    }

                    glue_procs_by_layout.insert(layout, names.into_bump_slice());
                }
            }
        }

        let types = Types::new(
            arena,
            subs,
            variables.clone(),
            arena.alloc(interns),
            glue_procs_by_layout,
            layout_cache,
            target_info,
        );

        types_and_targets.push((types, target_info));
    }

    Ok(types_and_targets)
}<|MERGE_RESOLUTION|>--- conflicted
+++ resolved
@@ -4,12 +4,9 @@
 use roc_collections::MutMap;
 use roc_intern::GlobalInterner;
 use roc_load::{ExecutionMode, LoadConfig, LoadedModule, LoadingProblem, Threading};
-<<<<<<< HEAD
 use roc_mono::ir::{generate_glue_procs, GlueProc};
 use roc_mono::layout::LayoutCache;
-=======
 use roc_packaging::cache::{self, RocCacheDir};
->>>>>>> 6bdab375
 use roc_reporting::report::{RenderTarget, DEFAULT_PALETTE};
 use roc_target::{Architecture, TargetInfo};
 use std::fs::File;
@@ -172,7 +169,7 @@
                     &mut interns,
                     arena,
                     &mut layout_interner.fork(),
-                    layout,
+                    arena.alloc(layout),
                 );
 
                 // Even though generate_glue_procs does more work than we need it to,
