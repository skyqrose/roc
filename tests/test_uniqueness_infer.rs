--- conflicted
+++ resolved
@@ -1034,33 +1034,6 @@
     }
 
     #[test]
-<<<<<<< HEAD
-    fn type_annotation() {
-        infer_eq(
-            indoc!(
-                r#"
-                x : Int 
-                x = 4
-
-                x
-                "#
-            ),
-            "Attr.Attr * Int",
-        );
-    }
-
-    // #[test]
-    // fn tag_union_pattern_match() {
-    //     infer_eq(
-    //         indoc!(
-    //             r#"
-    //             \Foo x -> Foo x
-    //             "#
-    //         ),
-    //         "Attr.Attr * (Attr.Attr a { left : (Attr.Attr a b) }* -> Attr.Attr a b)",
-    //     );
-    // }
-=======
     fn tag_union_pattern_match() {
         infer_eq(
             indoc!(
@@ -1085,8 +1058,6 @@
             // TODO: is it safe to ignore uniqueness constraints from patterns that bind no identifiers?
             // i.e. the `a` could be ignored in this example, is that true in general?
             // seems like it because we don't really extract anything.
-            // TODO investigate should `Attr a *` be `Attr a Str`, i.e. should it know that `Foo`
-            // is used at `Str` elsewhere as a function? does it matter?
             "Attr.Attr * (Attr.Attr (b | a) [ Foo (Attr.Attr b c) (Attr.Attr a *) ]* -> Attr.Attr * [ Foo (Attr.Attr b c) (Attr.Attr * Str) ]*)"
         );
     }
@@ -1116,7 +1087,21 @@
             "Attr.Attr a Int",
         );
     }
->>>>>>> d3cc2149
+
+    #[test]
+    fn type_annotation() {
+        infer_eq(
+            indoc!(
+                r#"
+                x : Int 
+                x = 4
+
+                x
+                "#
+            ),
+            "Attr.Attr * Int",
+        );
+    }
 
     // TODO when type signatures are supported, ensure this works
     //    #[test]
