--- conflicted
+++ resolved
@@ -124,18 +124,11 @@
 
 Make a file named `main.roc` and put this in it:
 
-<<<<<<< HEAD
-<pre><samp><span class="kw">app</span> <span class="str">"hello"</span>
-    <span class="kw">packages</span> <span class="brace">{</span> pf: <span class="str">"https://github.com/roc-lang/basic-cli/releases/download/0.2.1/wx1N6qhU3kKva-4YqsVJde3fho34NqiLD3m620zZ-OI.tar.br"</span> <span class="brace">}</span>
-    <span class="kw">imports</span> <span class="brace">[</span>pf.Stdout<span class="brace">]</span>
-    <span class="kw">provides</span> <span class="brace">[</span>main<span class="brace">]</span> <span class="kw">to</span> pf
-=======
 ```roc
 app "hello"
-    packages { pf: "https://github.com/roc-lang/basic-cli/releases/download/0.2.0/8tCohJeXMBUnjo_zdMq0jSaqdYoCWJkWazBd4wa8cQU.tar.br" }
+    packages { pf: "https://github.com/roc-lang/basic-cli/releases/download/0.2.1/wx1N6qhU3kKva-4YqsVJde3fho34NqiLD3m620zZ-OI.tar.br" }
     imports [pf.Stdout]
     provides [main] to pf
->>>>>>> cf67591d
 
 main =
     Stdout.line "I'm a Roc application!"
@@ -1373,20 +1366,12 @@
 
 Let's take a closer look at the part of `main.roc` above the `main` def:
 
-<<<<<<< HEAD
-<pre><samp><span class="kw">app</span> "<span class="hljs-selector-tag">hello</span>"
-    <span class="kw">packages</span> <span class="brace">{</span> pf<span class="colon">:</span> <span class="str">"https://github.com/roc-lang/basic-cli/releases/download/0.2.1/wx1N6qhU3kKva-4YqsVJde3fho34NqiLD3m620zZ-OI.tar.br"</span> <span class="brace">}</span>
-    <span class="kw">imports</span> <span class="hljs-selector-attr">[pf.Stdout]</span>
-    <span class="kw">provides</span> <span class="hljs-selector-tag">main</span> <span class="kw">to</span> <span class="hljs-selector-tag">pf</span>
-</samp></pre>
-=======
 ```roc
 app "hello"
-    packages { pf: "https://github.com/roc-lang/basic-cli/releases/download/0.2.0/8tCohJeXMBUnjo_zdMq0jSaqdYoCWJkWazBd4wa8cQU.tar.br" }
+    packages { pf: "https://github.com/roc-lang/basic-cli/releases/download/0.2.1/wx1N6qhU3kKva-4YqsVJde3fho34NqiLD3m620zZ-OI.tar.br" }
     imports [pf.Stdout]
     provides main to pf
 ```
->>>>>>> cf67591d
 
 This is known as a _module header_. Every `.roc` file is a _module_, and there are different types of modules. We know this particular one is an _application module_ because it begins with the `app` keyword.
 
@@ -1394,18 +1379,11 @@
 
 The remaining lines all involve the [platform](https://github.com/roc-lang/roc/wiki/Roc-concepts-explained#platform) this application is built on:
 
-<<<<<<< HEAD
-<pre><samp><span class="kw">packages</span> <span class="brace">{</span> pf<span class="colon">:</span> <span class="str">"https://github.com/roc-lang/basic-cli/releases/download/0.2.1/wx1N6qhU3kKva-4YqsVJde3fho34NqiLD3m620zZ-OI.tar.br"</span> <span class="brace">}</span>
-    <span class="kw">imports</span> <span class="brace">[</span>pf.Stdout<span class="brace">]</span>
-    <span class="kw">provides</span> <span class="brace">[</span>main<span class="brace">]</span> <span class="kw">to</span> pf
-</samp></pre>
-=======
-```roc
-packages { pf: "https://github.com/roc-lang/basic-cli/releases/download/0.2.0/8tCohJeXMBUnjo_zdMq0jSaqdYoCWJkWazBd4wa8cQU.tar.br" }
+```roc
+packages { pf: "https://github.com/roc-lang/basic-cli/releases/download/0.2.1/wx1N6qhU3kKva-4YqsVJde3fho34NqiLD3m620zZ-OI.tar.br" }
     imports [pf.Stdout]
     provides [main] to pf
 ```
->>>>>>> cf67591d
 
 The `packages { pf: "https://...tar.br" }` part says three things:
 
@@ -1486,18 +1464,11 @@
 
 Let's start with a basic "Hello World" program.
 
-<<<<<<< HEAD
-<pre><samp><span class="kw">app</span> <span class="str">"cli-tutorial"</span>
-    <span class="kw">packages</span> <span class="brace">{</span> pf<span class="colon">:</span> <span class="str">"https://github.com/roc-lang/basic-cli/releases/download/0.2.1/wx1N6qhU3kKva-4YqsVJde3fho34NqiLD3m620zZ-OI.tar.br"</span> <span class="brace">}</span>
-    <span class="kw">imports</span> [pf.Stdout]
-    <span class="kw">provides</span> [main] <span class="kw">to</span> pf
-=======
 ```roc
 app "cli-tutorial"
-    packages { pf: "https://github.com/roc-lang/basic-cli/releases/download/0.2.0/8tCohJeXMBUnjo_zdMq0jSaqdYoCWJkWazBd4wa8cQU.tar.br" }
+    packages { pf: "https://github.com/roc-lang/basic-cli/releases/download/0.2.1/wx1N6qhU3kKva-4YqsVJde3fho34NqiLD3m620zZ-OI.tar.br" }
     imports [pf.Stdout]
     provides [main] to pf
->>>>>>> cf67591d
 
 main =
     Stdout.line "Hello, World!"
@@ -1523,18 +1494,11 @@
 
 Let's change `main` to read a line from `stdin`, and then print it back out again:
 
-<<<<<<< HEAD
-<pre><samp><span class="kw">app</span> <span class="str">"cli-tutorial"</span>
-    <span class="kw">packages</span> <span class="brace">{</span> pf<span class="colon">:</span> <span class="str">"https://github.com/roc-lang/basic-cli/releases/download/0.2.1/wx1N6qhU3kKva-4YqsVJde3fho34NqiLD3m620zZ-OI.tar.br"</span> <span class="brace">}</span>
-    <span class="kw">imports</span> [pf.Stdout, pf.Stdin, pf.Task]
-    <span class="kw">provides</span> [main] <span class="kw">to</span> pf
-=======
 ```roc
 app "cli-tutorial"
-    packages { pf: "https://github.com/roc-lang/basic-cli/releases/download/0.2.0/8tCohJeXMBUnjo_zdMq0jSaqdYoCWJkWazBd4wa8cQU.tar.br" }
+    packages { pf: "https://github.com/roc-lang/basic-cli/releases/download/0.2.1/wx1N6qhU3kKva-4YqsVJde3fho34NqiLD3m620zZ-OI.tar.br" }
     imports [pf.Stdout, pf.Stdin, pf.Task]
     provides [main] to pf
->>>>>>> cf67591d
 
 main =
     Task.await Stdin.line \text ->
@@ -1571,18 +1535,11 @@
 
 This works, but we can make it a little nicer to read. Let's change it to the following:
 
-<<<<<<< HEAD
-<pre><samp><span class="kw">app</span> <span class="str">"cli-tutorial"</span>
-    <span class="kw">packages</span> <span class="brace">{</span> pf: <span class="str">"https://github.com/roc-lang/basic-cli/releases/download/0.2.1/wx1N6qhU3kKva-4YqsVJde3fho34NqiLD3m620zZ-OI.tar.br"</span> <span class="brace">}</span>
-    <span class="kw">imports</span> [pf.Stdout, pf.Stdin, pf.Task.{ await }]
-    <span class="kw">provides</span> [main] <span class="kw">to</span> pf
-=======
 ```roc
 app "cli-tutorial"
-    packages { pf: "https://github.com/roc-lang/basic-cli/releases/download/0.2.0/8tCohJeXMBUnjo_zdMq0jSaqdYoCWJkWazBd4wa8cQU.tar.br" }
+    packages { pf: "https://github.com/roc-lang/basic-cli/releases/download/0.2.1/wx1N6qhU3kKva-4YqsVJde3fho34NqiLD3m620zZ-OI.tar.br" }
     imports [pf.Stdout, pf.Stdin, pf.Task.{ await }]
     provides [main] to pf
->>>>>>> cf67591d
 
 main =
     await (Stdout.line "Type something press Enter:") \_ ->
