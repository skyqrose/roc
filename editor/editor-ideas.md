(For background, [this talk](https://youtu.be/ZnYa99QoznE?t=4790) has an overview of the design goals for the editor.)

# Editor Ideas

Here are some ideas and interesting resources for the editor. Feel free to make a PR to add more!

## Sources of Potential Inspiration

These are potentially inspirational resources for the editor's design.

Nice collection of research on innovative editors, [link](https://futureofcoding.org/catalog/).

### Package-specific editor integrations

(Or possibly module-specific integrations, type-specific integrations, etc.)

* [What FP can learn from Smalltalk](https://youtu.be/baxtyeFVn3w) by [Aditya Siram](https://github.com/deech)
* [Moldable development](https://youtu.be/Pot9GnHFOVU) by [Tudor Gîrba](https://github.com/girba)
* [Unity game engine](https://unity.com/)
    * Scripts can expose values as text inputs, sliders, checkboxes, etc or even generate custom graphical inputs
    * Drag-n-drop game objects and component into script interfaces
* [How to Visualize Data Structures in VS Code](https://addyosmani.com/blog/visualize-data-structures-vscode/)

### Live Interactivity

* [Up and Down the Ladder of Abstraction](http://worrydream.com/LadderOfAbstraction/) by [Bret Victor](http://worrydream.com/)
* [7 Bret Victor talks](https://www.youtube.com/watch?v=PUv66718DII&list=PLS4RYH2XfpAmswi1WDU6lwwggruEZrlPH)
* [Against the Current](https://youtu.be/WT2CMS0MxJ0) by [Chris Granger](https://github.com/ibdknox/)
* [Sketch-n-Sketch: Interactive SVG Programming with Direct Manipulation](https://youtu.be/YuGVC8VqXz0) by [Ravi Chugh](http://people.cs.uchicago.edu/~rchugh/)
* [Xi](https://xi-editor.io/) modern text editor with concurrent editing (related to [Druid](https://github.com/linebender/druid))
* [Self](https://selflanguage.org/) programming language
* [Primitive](https://primitive.io/) code exploration in Virtual Reality
* [Luna](https://www.luna-lang.org/) language for interactive data processing and visualization

### Debugging

* [VS code debug visualization](https://marketplace.visualstudio.com/items?itemName=hediet.debug-visualizer)
* [Algorithm visualization for javascript](https://algorithm-visualizer.org)
* [godbolt.org Compiler Explorer](https://godbolt.org/)
* Say you have a failing test that used to work, it would be very valuable to see all code that was changed that was used only by that test.
e.g. you have a test `calculate_sum_test` that only uses the function `add`, when the test fails you should be able to see a diff showing only what changed for the function `add`. It would also be great to have a diff of [expression values](https://homepages.cwi.nl/~storm/livelit/images/bret.png) Bret Victor style. An ambitious project would be to suggest or automatically try fixes based on these diffs.

### Structured Editing

* [Greenfoot](https://www.youtube.com/watch?v=uUVA7nTh0XY)
* [Deuce](http://ravichugh.github.io/sketch-n-sketch/) (videos on the right) by [Ravi Chugh](http://people.cs.uchicago.edu/~rchugh/) and others
* [Fructure: A Structured Editing Engine in Racket](https://youtu.be/CnbVCNIh1NA) by Andrew Blinn
* [Hazel: A Live FP Environment with Typed Holes](https://youtu.be/UkDSL0U9ndQ) by [Cyrus Omar](https://web.eecs.umich.edu/~comar/)
* [Dark Demo](https://youtu.be/QgimI2SnpTQ) by [Ellen Chisa](https://twitter.com/ellenchisa)
* [Introduction to JetBrains MPS](https://youtu.be/JoyzxjgVlQw) by [Kolja Dummann](https://www.youtube.com/channel/UCq_mWDvKdXYJJzBmXkci17w)
* [Eve](http://witheve.com/)
    * code editor as prose writer
    * live preview
    * possible inspiration for live interactivity as well
*  [Unreal Engine 4](https://www.unrealengine.com/en-US/)
    * [Blueprints](https://docs.unrealengine.com/en-US/Engine/Blueprints/index.html) visual scripting (not suggesting visual scripting for Roc)

* [Live Programing](https://www.microsoft.com/en-us/research/project/live-programming/?from=http%3A%2F%2Fresearch.microsoft.com%2Fen-us%2Fprojects%2Fliveprogramming%2Ftypography.aspx#!publications) by [Microsoft Research] it contains many interesting research papers.
* [Math Inspector](https://mathinspector.com/), [github](https://github.com/MathInspector/MathInspector)
* [Lamdu](http://www.lamdu.org/) live functional programming.
* [Sourcetrail](https://www.sourcetrail.com/) nice tree-like source explorer.
* [Unisonweb](https://www.unisonweb.org), definition based [editor](https://twitter.com/shojberg/status/1364666092598288385) as opposed to file based.

### Productivity features

* When refactoring; 
    - Cutting and pasting code to a new file should automatically add imports to the new file and delete them from the old file.
    - Ability to link e.g. variable name in comments to actual variable name. Comment is automatically updated when variable name is changed.
<<<<<<< HEAD
    - When updating dependencies with breaking changes; show similar diffs from github projects that have succesfully updated that dependency.
=======
    - AST backed renaming, changing variable/function/type name should change it all over the codebase.  
>>>>>>> c2525d24
* Automatically create all "arms" when pattern matching after entering `when var is` based on the type.
    - All `when ... is` should be updated if the type is changed, e.g. adding Indigo to the Color type should add an arm everywhere where `when color is` is used. 
* When a function is called like `foo(false)`, the name of the boolean argument should be shown automatically; `foo(`*is_active:*`false)`. This should be done for booleans and numbers.
* Suggest automatically creating a function if the compiler says it does not exist.
* Integrated search:
    * Searchbar for examples/docs. With permission search strings could be shared with the platform/package authors so they know exactly what their users are struggling with.
* Show productivity/feature tips on startup. Show link to page with all tips. Allow not seeing tips next time.
* Search friendly editor docs inside the editor. Offer to send search string to Roc maintainers when no results, or if no results were clicked.

#### Autocomplete

- Use more space for autocomplete options:
   * Multiple columns. Columns could have different sources, i.e. middle column suggests based on current folder, left column on whole project, right column on github.
   * show cell with completion + auto import suggestion
- Webcam based eye tracking for quick selection.
- Machine Learning:
   * GPT-3 can generate correct python functions based on a comment describing the functionality, video [here](https://www.youtube.com/watch?v=utuz7wBGjKM). It's possible that training a model using ast's may lead to better results than text based models.

#### Productivity Inspiration

* [Kite](https://www.kite.com/) AI autocomplete and doc viewer.
* [Tabnine](https://www.tabnine.com/) AI autocomplete.
* [Codota](https://www.codota.com) AI autocomplete and example searching.

### Non-Code Related Inspiration

* [Scrivner](https://www.literatureandlatte.com/scrivener/overview) writing app for novelists, screenwriters, and more
* Word processors (Word, Google Docs, etc)
    * Comments that are parallel to the text of the document.
    * Comments can act as discussions and not just statements.
    * Easy tooling around adding tables and other stylised text
* Excel and Google Sheets
    * Not sure, maybe something they do well that we (code editors) could learn from


## Machine Learning Ideas

* Ability to record all changes to abstract syntax tree with user permission.
    * I think it is possible to create powerful automatic error resolution by having a dataset available of ast's with a specific error and the subsequent transformation that fixed the error.
    * Users with large private code bases could (re)train a publicly available error recovery model to experience benefits without having to share their code.
    * It could be useful to a user who is creating a function to show them the most similar function (type signature, name, comment) in a public+their private database. Say I was using a web framework and I just created a function that has a multipart form as argument, it would be great to have an example instantly available.
        * A simpler start for this idea without user data gathering: how the user a code snippet that is most similar to what they are currently writing. Snippets can be aggregated from examples, tests, docstrings at zero cost to the package/platform authors.
        * See [codata](https://www.codota.com/code/java/classes/okhttp3.OkHttpClient) for inspiration on a snippet/example finder.
* Fuzzy natural language based setting adjustment in search bar or with voice input: increase font size, enable autosave, switch to light theme...
* Voice input:
    * Good for accessibility.
    * https://www.youtube.com/watch?v=Ffa3cXM7bjc is interesting for inspiration.
    * Could be efficient way to communicate with smart assistant.
    * Describe actions to execute them, examples:
        * Add latest datetime package to dependencies.
        * Generate unit test for this function.
        * Show edit history for this function.
    * Mozilla DeepSpeech model runs fast, works pretty well for actions but would need additional training for code input.
    Possible to reuse [Mozilla common voice](https://github.com/common-voice/common-voice) for creating more "spoken code" data.
* Detect deviation of best practices, example case: alert developer when they are defining a color inline (rgb(30,30,30)) while all colors have been previously imported from a single file. See also [Codota](https://www.codota.com).


## Testing
    
* From Google Docs' comments, adding tests in a similar manner, where they exists in the same "document" but parallel to the code being written
    * Makes sense for unit tests, keeps the test close to the source
    * Doesn't necessarily make sense for integration or e2e testing
    * Maybe easier to manually trigger a test related to exactly what code you're writing
* Ability to generate unit tests for a selected function in context menu
    * A table should appear to enter input and expected output pairs quickly
* Ability to "record" unit tests
    * Select a function to record.
    * Do a normal run, and save the input and output of the selected function.
    * Generate a unit test with that input-output pair

## Documentation

* Ability to see module as it would be presented on a package website.
    * Modern editors may guide developers to the source code too easily.
    The API and documentation are meant to interface with humans.

## General Thoughts/Ideas

Thoughts and ideas possibly taken from above inspirations or separate.

* ACCESSIBILITY === EMPATHY
   * Visual Imapirments 
      No Animation is most benign form of cognitive disabity but really important base line of people with tense nerve system.
      Insensitivity to certain or all colors.
      Need of highcontrast
      Or Everything Magnified for me with no glasses. 
      Or Total blindness where we need to trough sound to communicate to the user
      Screen readers read trees of labeled elements. Each platform has different apis, but I think they are horrible. Just close your eyes and imagine listening to screen reader all day while you are using this majectic machines called computers.
      But blind people walk with a tool and they can react much better to sound/space relations than full on visal majority does. They are acute to sound as a spatial hint. And a hand for most of them is a very sensitive tool that can make sounds in space.
      Imagine if everytime for the user doesnt want to rely on shining rendered pixels on the screen for a feedback from machine, we make a accoustic room simulation, where with moving the "stick", either with mouse or with key arrows, we bump into one of the objects and that produces certain contextually appropriate sound (clean)*ding*
      
      On the each level of abstraction they can make sounds more deeper, so then when you type letters you feel like you are playing with the sand (soft)*shh*. We would need help from some sound engeneer about it, but imagine moving down, which can be voice trigered command for motion impaired, you hear (soft)*pup* and the name of the module, and then you have options and commands appropriate for the module, they could map to those  basic 4 buttons that we trained user on, and he would shortcut all the soft talk with click of a button. Think of the satisfaction when you can skip the dialog of the game and get straight into action. (X) Open functions! each function would make a sound and say its name, unless you press search and start searching for a specific function inside module, if you want one you select or move to next.
      
   * Motor impariments
      [rant]BACKS OF CODERS ARE NOT HEALTHY! We need to change that![/neverstop]
      Too much mouse waving and sitting for too long is bad for humans.
      Keyboard is basic accessability tool but 
      Keyboard is also optional, some people have too shaky hands even for keyboard. 
      They rely on eye tracking to move mouse cursor arond.
      If we employ _some_ voice recognition functions we could make same interface as we could do for consoles where 4+2 buttons and directional pad would suffice.
      That is 10 phrases that need to be pulled trough as many possible translations so people don't have to pretend that they are from Maine or Texas so they get voice recognition to work. Believe me I was there with Apple's Siri :D That is why we have 10 phrases for movement and management and most basic syntax.
      

* Nice backtraces that highlight important information
* Ability to show import connection within project visually
    * This could be done by drawing connections between files or functions in the tree view. This would make it easier for people to get their bearings in new big projects.
* Connections could also be drawn between functions that call each other in the tree view. The connections could be animated to show the execution flow of the program.
* Ability to inline statements contained in called functions into the callee function for debugging.
    * The value of expressions can be shown at the end of the line like in the [Inventing on Principle talk](https://youtu.be/8QiPFmIMxFc?t=1181)
    * This would give a clear overview of the execution and should make it easy to pinpoint the line where the bug originates.
    * That specific line can then be right clicked to go to the actual function.
    * Having to jump around between different functions and files is unnecessary and makes it difficult to see the forest through the trees.
* "Error mode" where the editor jumps you to the next error
    * Similar in theory to diff tools that jump you to the next merge conflict
* dependency recommendation<|MERGE_RESOLUTION|>--- conflicted
+++ resolved
@@ -66,11 +66,8 @@
 * When refactoring; 
     - Cutting and pasting code to a new file should automatically add imports to the new file and delete them from the old file.
     - Ability to link e.g. variable name in comments to actual variable name. Comment is automatically updated when variable name is changed.
-<<<<<<< HEAD
     - When updating dependencies with breaking changes; show similar diffs from github projects that have succesfully updated that dependency.
-=======
     - AST backed renaming, changing variable/function/type name should change it all over the codebase.  
->>>>>>> c2525d24
 * Automatically create all "arms" when pattern matching after entering `when var is` based on the type.
     - All `when ... is` should be updated if the type is changed, e.g. adding Indigo to the Color type should add an arm everywhere where `when color is` is used. 
 * When a function is called like `foo(false)`, the name of the boolean argument should be shown automatically; `foo(`*is_active:*`false)`. This should be done for booleans and numbers.
